/*
 *	Copyright 2023 Jan Pfeifer
 *
 *	Licensed under the Apache License, Version 2.0 (the "License");
 *	you may not use this file except in compliance with the License.
 *	You may obtain a copy of the License at
 *
 *	http://www.apache.org/licenses/LICENSE-2.0
 *
 *	Unless required by applicable law or agreed to in writing, software
 *	distributed under the License is distributed on an "AS IS" BASIS,
 *	WITHOUT WARRANTIES OR CONDITIONS OF ANY KIND, either express or implied.
 *	See the License for the specific language governing permissions and
 *	limitations under the License.
 */

package losses

import (
	"fmt"
	"testing"

	. "github.com/gomlx/gomlx/graph"
	"github.com/gomlx/gomlx/graph/graphtest"
	"github.com/stretchr/testify/require"

	_ "github.com/gomlx/gomlx/backends/xla"
)

// gradTestFunc takes a graph and returns the output being tested, along the nodes that
// we want the gradients for.
type gradTestFunc func(g *Graph) (output *Node, nodesForGrad []*Node)

const deltaForTests = 1e-3

func testGradients[T interface{ float32 | float64 }](t *testing.T, name string, testFn gradTestFunc, wantForGrad [][]T) {
	testGradientsInDelta(t, name, testFn, wantForGrad, deltaForTests)
}

func testGradientsInDelta[T interface{ float32 | float64 }](t *testing.T, name string, testFn gradTestFunc, wantForGrad [][]T, delta float64) {
	manager := graphtest.BuildTestBackend()
	g := NewGraph(manager, name)
	fmt.Printf("%s:\n", name)
	output, nodesForGrad := testFn(g)
	grads := Gradient(ReduceAllSum(output), nodesForGrad...)
	all := make([]*Node, len(grads)+1)
	all[0] = output
	copy(all[1:], grads)
	g.Compile(all...)
	results := g.Run()
	fmt.Printf("\toutput=%v\n", results[0])
	for ii, want := range wantForGrad {
		got := results[ii+1]
		fmt.Printf("\tgrad(f)/grad(x_%d): got=%v\n", ii, got)
		require.InDeltaSlicef(t, want, got.Value(), delta, "grad f(x)/x_%d: want %v, got %v", ii, want, got)
	}
}

type fnToTest func(g *Graph) (input, output *Node)

func testSomeFunc[T interface{ float32 | float64 }](t *testing.T, name string, fn fnToTest, want any, inDelta bool) {
	fmt.Printf("%s\n", name)
	manager := graphtest.BuildTestBackend()
	g := NewGraph(manager, name)
	input, output := fn(g)
	g.Compile(input, output)
	results := g.Run()
	fmt.Printf("\t%s(%s) = %s\n", name, results[0], results[1])
	if inDelta {
		if results[1].IsScalar() {
			require.InDeltaf(t, want, results[1].Value(), deltaForTests, "%s(%v): want=%v, got=%v", name, results[0], want, results[1])
		} else {
			require.InDeltaSlicef(t, want, results[1].Value(), deltaForTests, "%s(%v): want=%v, got=%v", name, results[0], want, results[1])
		}
	} else {
		require.Equal(t, want, results[1].Value(), deltaForTests, "%s(%v): want=%v, got=%v", name, results[0], want, results[1])
	}
}

func TestMeanSquaredError(t *testing.T) {
	testSomeFunc[float32](t, "MeanSquaredErrorWithWeightsAndMask",
		func(g *Graph) (input, output *Node) {
			labels := Const(g, []float32{1.0, 2.0, 7.0})
			mask := Const(g, []bool{true, true, false})
			weights := Const(g, []float32{5.0, 1.0, 3.2})
			predictions := Const(g, []float32{2.0, 4.0, 0})
			output = MeanSquaredError([]*Node{labels, mask, weights}, []*Node{predictions})
			return predictions, output
		}, float32(5.0*1.0+1.0*4.0)/3, true)
}

func TestMeanAbsoluteError(t *testing.T) {
	testSomeFunc[float32](t, "MeanAbsoluteErrorWithWeightsAndMask",
		func(g *Graph) (input, output *Node) {
			labels := Const(g, []float32{1.0, 2.0, 7.0})
			mask := Const(g, []bool{true, true, false})
			weights := Const(g, []float32{5.0, 1.0, 3.2})
			predictions := Const(g, []float32{0.0, 4.0, 0})
			output = MeanAbsoluteError([]*Node{labels, mask, weights}, []*Node{predictions})
			return predictions, output
		}, float32(5.0*1.0+1.0*2.0)/3, true)
}

func TestGradientBinaryCrossentropy(t *testing.T) {
	testGradients[float64](t, "Gradient BinaryCrossentropy",
		func(g *Graph) (output *Node, nodesForGrad []*Node) {
			logits := Const(g, []float64{5, 1e-6, 0, 0, -1e-6, -5})
			predictions := Sigmoid(logits)
			labels := Const(g, []float64{1, 0, 1, 0, 0, 1})
			output = ReduceAllSum(BinaryCrossentropy([]*Node{labels}, []*Node{predictions}))
			return output, []*Node{logits}
		}, [][]float64{{-0.00669, 0.5, -0.5, 0.5, 0.5, -0.9933}})
}

func TestGradientBinaryCrossentropyLogits(t *testing.T) {
	testGradients[float64](t, "Gradient BinaryCrossentropyLogits",
		func(g *Graph) (output *Node, nodesForGrad []*Node) {
			logits := Const(g, []float64{5, 1e-6, 0, 0, -1e-6, -5})
			labels := Const(g, []float64{1, 0, 1, 0, 0, 1})
			output = ReduceAllSum(BinaryCrossentropyLogits([]*Node{labels}, []*Node{logits}))
			return output, []*Node{logits}
		}, [][]float64{{-0.00669285, 0.50000025, -0.5, 0.5, 0.49999975, -0.99330715}})
}

func TestCategoricalCrossEntropy(t *testing.T) {
	testSomeFunc[float32](t, "CategoricalCrossEntropy",
		func(g *Graph) (input, output *Node) {
			labels := Const(g, [][]float32{{0, 1, 0}, {0, 0, 1}})
			predictions := Const(g, [][]float32{{0.05, 0.95, 0}, {0.1, 0.8, 0.1}})
			output = CategoricalCrossEntropy([]*Node{labels}, []*Node{predictions})
			return predictions, output
		}, []float32{0.05129, 2.3026}, true)

	testSomeFunc[float32](t, "CategoricalCrossEntropyWithMask",
		func(g *Graph) (input, output *Node) {
			labels := Const(g, [][]float32{{0, 1, 0}, {0, 0, 1}, {0, 0, 0}})
			mask := Const(g, []bool{true, true, false})
			predictions := Const(g, [][]float32{{0.05, 0.95, 0}, {0.1, 0.8, 0.1}, {0, 0, 0}})
			output = CategoricalCrossEntropy([]*Node{labels, mask}, []*Node{predictions})
			return predictions, output
		}, []float32{0.05129, 2.3026, 0}, true)

	testSomeFunc[float32](t, "CategoricalCrossEntropyWithMaskAndWeights",
		func(g *Graph) (input, output *Node) {
			labels := Const(g, [][]float32{{0, 1, 0}, {0, 0, 1}, {0, 0, 0}})
			mask := Const(g, []bool{true, true, false})
			weights := Const(g, []float32{1.0, 2.0, 0.0})
			predictions := Const(g, [][]float32{{0.05, 0.95, 0}, {0.1, 0.8, 0.1}, {0, 0, 0}})
			output = CategoricalCrossEntropy([]*Node{labels, weights, mask}, []*Node{predictions})
			return predictions, output
		}, []float32{0.05129, 4.6052, 0}, true)

	testSomeFunc[float32](t, "SparseCategoricalCrossEntropyLogits",
		func(g *Graph) (input, output *Node) {
			labels := Const(g, [][]int32{{1}, {2}, {0}})
			mask := Const(g, []bool{true, true, false})
			predictions := Const(g, [][]float32{{0, 10.0, 0}, {10.0, 0, 0}, {0, 0, 0}})
			output = SparseCategoricalCrossEntropyLogits([]*Node{labels, mask}, []*Node{predictions})
			return predictions, output
		}, []float32{0, 10.0, 0}, true)
}

func TestHuberLoss(t *testing.T) {
	graphtest.RunTestGraphFn(t, "MakeHuberLoss", func(g *Graph) (inputs, outputs []*Node) {
		inputs = []*Node{
			Const(g, []float32{1.1, 0.9, 3.0, -1.0}), // Predictions
			Const(g, []float32{1, 1, 1, 1}),          // Labels
		}
		lossFn := MakeHuberLoss(1.0)
		predictions := []*Node{inputs[0]}
		labels := []*Node{inputs[1]}
		outputs = []*Node{lossFn(labels, predictions)}
		return
	}, []any{
		[]float32{0.005, 0.005, 1.5, 1.5},
	}, 1e-4)

	testGradients[float64](t, "MakeHuberLoss: Gradient",
		func(g *Graph) (output *Node, nodesForGrad []*Node) {
			predictions := Const(g, []float64{1.1, 0.9, 3.0, -1.0})
			labels := Const(g, []float64{1, 1, 1, 1})
			lossFn := MakeHuberLoss(1.0)
			output = ReduceAllSum(lossFn([]*Node{labels}, []*Node{predictions}))
			return output, []*Node{predictions}
		}, [][]float64{{
			0.1, -0.1, // L2 region: gradient is the absolute error +/- 0.1
			1, -1, // L1 region: gradient is constant +/- 1 (while absolute error is +/- 2).
		}})
}

<<<<<<< HEAD
}

func TestPairwiseDistance(t *testing.T) {
	graphtest.RunTestGraphFn(t, "PairwiseDistance",
		func(g *Graph) (inputs, outputs []*Node) {
			inputs = []*Node{
				Const(g, [][]float32{{1, 1, 1}, {0, 1, 0}, {1, 0, 0}}),
			}
			outputs = []*Node{
				pairwiseDistance(inputs[0], false),
				pairwiseDistance(inputs[0], true),
			}
			return
		}, []any{
			[][]float32{{0., 1.4142135, 1.4142135}, {1.4142135, 0., 1.4142135}, {1.4142135, 1.4142135, 0.}},
			[][]float32{{0, 2, 2}, {2, 0, 2}, {2, 2, 0}},
		}, -1)
}

func TestAngularDistance(t *testing.T) {
	graphtest.RunTestGraphFn(t, "AngularDistance",
		func(g *Graph) (inputs, outputs []*Node) {
			inputs = []*Node{
				Const(g, [][]float32{{1, 1, 1}, {0, 1, 0}, {1, 0, 0}}),
			}
			outputs = []*Node{
				angularDistance(inputs[0]),
			}
			return
		}, []any{
			[][]float32{{5.9604645e-08, 0.42264974, 0.42264974}, {0.42264974, 0., 1.}, {0.42264974, 1, 0}},
		}, -1)
}

func TestTripletSemiHardLoss(t *testing.T) {
	graphtest.RunTestGraphFn(t, "TripletSemiHardLoss",
		func(g *Graph) (inputs, outputs []*Node) {
			inputs = []*Node{
				Const(g, [][]float32{{1}, {0}, {0}, {0}, {3}, {2}, {3}, {2}, {1}, {2}}), // labels
				Const(g, [][]float32{
					{0.08208963, 0.11788353, 0.46360782, 0.3360519, 0.2702437, 0.6951965},
					{0.598121, 0.14609586, 0.07872304, 0.949776, 0.41479972, 0.36961815},
					{0.11646613, 0.8878409, 0.4034519, 0.9632401, 0.6313564, 0.0198459},
					{0.03582959, 0.3428808, 0.843301, 0.6335877, 0.8623248, 0.16186231},
					{0.09054314, 0.746887, 0.56099737, 0.7181275, 0.60642695, 0.02207313},
					{0.2735666, 0.08748698, 0.13752021, 0.4570993, 0.8813543, 0.98528206},
					{0.5412437, 0.2382705, 0.6263132, 0.29713312, 0.9241606, 0.734765},
					{0.22289598, 0.84535605, 0.4398808, 0.5816502, 0.31203038, 0.5436755},
					{0.5512105, 0.6922551, 0.11149547, 0.6343566, 0.20425326, 0.3884894},
					{0.51529086, 0.35541356, 0.77092594, 0.3715265, 0.40550032, 0.7369012},
				}), // embeddings
			}
			outputs = []*Node{
				TripletSemiHardLoss([]*Node{inputs[0]}, []*Node{inputs[1]}, 1.0, "L2"),
			}
			return
		}, []any{
			float32(0.93788296),
		}, -1)
=======
func TestAdaptivePowerLoss(t *testing.T) {
	graphtest.RunTestGraphFn(t, "MakeAdaptivePowerLoss", func(g *Graph) (inputs, outputs []*Node) {
		predictions := Const(g, []float32{0.0, 0.1, -0.1, 10.0, -1000.0})
		predictions = OnePlus(predictions) // Shifted from 0.
		labels := OnesLike(predictions)
		inputs = []*Node{predictions}
		lossFn := MakeAdaptivePowerLoss(3.0, 1, 10.0, 1.0)
		outputs = []*Node{lossFn([]*Node{labels}, []*Node{predictions})}
		return
	}, []any{
		[]float32{
			0,                                // Zero when predictions==labels
			0.1 * 0.1 * 0.1, 0.1 * 0.1 * 0.1, // "Near": use powerNear == 3. Also, checks it is symmetric.
			10 * 10,    // Half-way, it should be ~10^((powerNear+powerFar)/2), so 10^2
			1001.38275, // Far, it should be ~1000^1
		},
	}, 1e-3)

	testGradientsInDelta[float64](t, "MakeAdaptiveLoss: Gradient",
		func(g *Graph) (output *Node, nodesForGrad []*Node) {
			predictions := Const(g, []float32{0.0, 0.1, -0.1, 10.0, -1000.0})
			predictions = OnePlus(predictions) // Shifted from 0.
			labels := OnesLike(predictions)
			lossFn := MakeAdaptivePowerLoss(3.0, 1, 10.0, 1.0)
			output = ReduceAllSum(lossFn([]*Node{labels}, []*Node{predictions}))
			return output, []*Node{predictions}
		}, [][]float64{{
			0.0,                 // Exactly 0, gradient is zero.
			3 * 0.01, 3 * -0.01, // L3 region: d(x^3)/dx = 3x^2 ->
			2 * 10, // L2 region: gradient
			-1,     // L1 region: gradient is constant +/- 1 (while absolute error is +/- 2).
		}}, 1e-2)
>>>>>>> 6a942fb3
}<|MERGE_RESOLUTION|>--- conflicted
+++ resolved
@@ -188,7 +188,38 @@
 		}})
 }
 
-<<<<<<< HEAD
+func TestAdaptivePowerLoss(t *testing.T) {
+	graphtest.RunTestGraphFn(t, "MakeAdaptivePowerLoss", func(g *Graph) (inputs, outputs []*Node) {
+		predictions := Const(g, []float32{0.0, 0.1, -0.1, 10.0, -1000.0})
+		predictions = OnePlus(predictions) // Shifted from 0.
+		labels := OnesLike(predictions)
+		inputs = []*Node{predictions}
+		lossFn := MakeAdaptivePowerLoss(3.0, 1, 10.0, 1.0)
+		outputs = []*Node{lossFn([]*Node{labels}, []*Node{predictions})}
+		return
+	}, []any{
+		[]float32{
+			0,                                // Zero when predictions==labels
+			0.1 * 0.1 * 0.1, 0.1 * 0.1 * 0.1, // "Near": use powerNear == 3. Also, checks it is symmetric.
+			10 * 10,    // Half-way, it should be ~10^((powerNear+powerFar)/2), so 10^2
+			1001.38275, // Far, it should be ~1000^1
+		},
+	}, 1e-3)
+
+	testGradientsInDelta[float64](t, "MakeAdaptiveLoss: Gradient",
+		func(g *Graph) (output *Node, nodesForGrad []*Node) {
+			predictions := Const(g, []float32{0.0, 0.1, -0.1, 10.0, -1000.0})
+			predictions = OnePlus(predictions) // Shifted from 0.
+			labels := OnesLike(predictions)
+			lossFn := MakeAdaptivePowerLoss(3.0, 1, 10.0, 1.0)
+			output = ReduceAllSum(lossFn([]*Node{labels}, []*Node{predictions}))
+			return output, []*Node{predictions}
+		}, [][]float64{{
+			0.0,                 // Exactly 0, gradient is zero.
+			3 * 0.01, 3 * -0.01, // L3 region: d(x^3)/dx = 3x^2 ->
+			2 * 10, // L2 region: gradient
+			-1,     // L1 region: gradient is constant +/- 1 (while absolute error is +/- 2).
+		}}, 1e-2)
 }
 
 func TestPairwiseDistance(t *testing.T) {
@@ -248,38 +279,4 @@
 		}, []any{
 			float32(0.93788296),
 		}, -1)
-=======
-func TestAdaptivePowerLoss(t *testing.T) {
-	graphtest.RunTestGraphFn(t, "MakeAdaptivePowerLoss", func(g *Graph) (inputs, outputs []*Node) {
-		predictions := Const(g, []float32{0.0, 0.1, -0.1, 10.0, -1000.0})
-		predictions = OnePlus(predictions) // Shifted from 0.
-		labels := OnesLike(predictions)
-		inputs = []*Node{predictions}
-		lossFn := MakeAdaptivePowerLoss(3.0, 1, 10.0, 1.0)
-		outputs = []*Node{lossFn([]*Node{labels}, []*Node{predictions})}
-		return
-	}, []any{
-		[]float32{
-			0,                                // Zero when predictions==labels
-			0.1 * 0.1 * 0.1, 0.1 * 0.1 * 0.1, // "Near": use powerNear == 3. Also, checks it is symmetric.
-			10 * 10,    // Half-way, it should be ~10^((powerNear+powerFar)/2), so 10^2
-			1001.38275, // Far, it should be ~1000^1
-		},
-	}, 1e-3)
-
-	testGradientsInDelta[float64](t, "MakeAdaptiveLoss: Gradient",
-		func(g *Graph) (output *Node, nodesForGrad []*Node) {
-			predictions := Const(g, []float32{0.0, 0.1, -0.1, 10.0, -1000.0})
-			predictions = OnePlus(predictions) // Shifted from 0.
-			labels := OnesLike(predictions)
-			lossFn := MakeAdaptivePowerLoss(3.0, 1, 10.0, 1.0)
-			output = ReduceAllSum(lossFn([]*Node{labels}, []*Node{predictions}))
-			return output, []*Node{predictions}
-		}, [][]float64{{
-			0.0,                 // Exactly 0, gradient is zero.
-			3 * 0.01, 3 * -0.01, // L3 region: d(x^3)/dx = 3x^2 ->
-			2 * 10, // L2 region: gradient
-			-1,     // L1 region: gradient is constant +/- 1 (while absolute error is +/- 2).
-		}}, 1e-2)
->>>>>>> 6a942fb3
 }