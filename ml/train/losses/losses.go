/*
 *	Copyright 2023 Jan Pfeifer
 *
 *	Licensed under the Apache License, Version 2.0 (the "License");
 *	you may not use this file except in compliance with the License.
 *	You may obtain a copy of the License at
 *
 *	http://www.apache.org/licenses/LICENSE-2.0
 *
 *	Unless required by applicable law or agreed to in writing, software
 *	distributed under the License is distributed on an "AS IS" BASIS,
 *	WITHOUT WARRANTIES OR CONDITIONS OF ANY KIND, either express or implied.
 *	See the License for the specific language governing permissions and
 *	limitations under the License.
 */

// Package losses have several standard losses that implement train.LossFn interface. They can also
// be called separately by custom losses.
//
// They all have the same signature that can be used by train.Trainer.
package losses

import (
	"strings"

	. "github.com/gomlx/exceptions"
	. "github.com/gomlx/gomlx/graph"
	"github.com/gomlx/gomlx/ml/context"
	"github.com/gomlx/gomlx/types/shapes"
	"github.com/gomlx/gopjrt/dtypes"
	"github.com/pkg/errors"
)

// LossFn is the interface used bye train.Trainer to train models.
//
// It takes as inputs the labels and predictions:
//   - labels comes from the dataset.
//   - predictions comes from the model.
//   - the returned loss will be graph.ReduceAllMean by train.Trainer to a scalar, before being used for gradient descent.
//     That means that the loss function is free to return a loss per example or an already reduced scalar loss.
//
// Most of the predefined losses in package `gomlx/ml/train/losses` assume labels and predictions are
// both of length one. For multi-head models, it's very easy to write a small custom LossFn that splits
// the slice and send each label/prediction pair to a predefined loss.
type LossFn func(labels, predictions []*Node) (loss *Node)

const (
	Epsilon16 = 1e-4
	Epsilon32 = 1e-7
	Epsilon64 = 1e-8
)

func epsilonForDType(g *Graph, dtype dtypes.DType) *Node {
	var epsilon float64
	switch dtype {
	case dtypes.Float64:
		epsilon = Epsilon64
	case dtypes.Float32:
		epsilon = Epsilon32
	case dtypes.Float16:
		epsilon = Epsilon16
	default:
		Panicf("Unknown epsilon value for dtype %s", dtype)
	}
	return Const(g, shapes.CastAsDType(epsilon, dtype))
}

var (
	// ParamLoss defines the loss to use (the value of the hyperparameter is a string),
	// when using LossFromContext.
	//
	// See enumeration Type for accepted loss types.
	//
	// Some losses may have extra parameters, also read from the context hyperparameters -- e.g.:
	// MakeHuberLossFromContext and MakeAdaptivePowerLossFromContext.
	ParamLoss = "loss"
)

// Type of loss, an enumeration of losses supported by
type Type int

//go:generate enumer -type=Type -trimprefix=Type -transform=snake -values -text -json -yaml losses.go

const (
	// TypeMAE represent the MeanAbsoluteError loss.
	TypeMAE Type = iota

	// TypeMSE represents the MeanSquaredError loss.
	TypeMSE

	// TypeHuber represents the Huber loss, see MakeHuberLoss.
	TypeHuber

	// TypeAPL represents the Adaptive-Power-Loss, see MakeAdaptivePowerLoss.
	TypeAPL

	// TypeBinCross represents BinaryCrossentropy.
	TypeBinCross

	// TypeBinCrossLogits represents BinaryCrossentropyLogits.
	TypeBinCrossLogits
)

// LossFromContext takes the value from the ParamLoss hyperparameter as a string and
// returns or creates the corresponding loss. It defaults to "mae".
//
// Useful for projects where more than one loss matches the problem underlying optimization goal.
//
// It returns an error if the configured loss is unknown.
func LossFromContext(ctx *context.Context) (LossFn, error) {
	lossName := context.GetParamOr(ctx, ParamLoss, "mae")
	lossType, err := TypeString(lossName)
	if err != nil {
		err = errors.Wrapf(err, "invalid value for hyperparameter %q, known losses are: \"%s\"",
			ParamLoss, strings.Join(TypeStrings(), "\", \""))
		return nil, err
	}
	switch lossType {
	case TypeMAE:
		return MeanAbsoluteError, nil
	case TypeMSE:
		return MeanSquaredError, nil
	case TypeAPL:
		//return MakeAdaptivePowerLossFromContext(ctx), nil
	case TypeHuber:
		//return MakeHuberLossFromContext(ctx), nil
	case TypeBinCross:
		return BinaryCrossentropy, nil
	case TypeBinCrossLogits:
		return BinaryCrossentropyLogits, nil
	default:
		return nil, errors.Errorf("Unknown loss type %q set for hyperparameter %q, known losses are \"%s\"",
			lossType, ParamLoss, strings.Join(TypeStrings(), "\", \""))
	}
	return nil,nil
}

// MeanSquaredError returns the mean squared error between labels and predictions.
//
// labels and predictions must have the same shape.
//
// If there is an extra element in the input labels with the shape of the labels[0] (usually simply `[bath_size]`),
// it is assumed to be weights tensor to be applied to the losses.
// If there is an extra element in the input labels  with booleans and the same dimensions as `labels[0]` (usually
// simply `batch_size`), it assumed to be a mask tensor to be applied to the losses.
func MeanSquaredError(labels, predictions []*Node) (loss *Node) {
	predictions0 := predictions[0]
	labels0 := labels[0]
	if !labels0.Shape().Equal(predictions0.Shape()) {
		Panicf("labels[0] (%s) and predictions[0] (%s) must have same shape", labels0.Shape(), predictions0.Shape())
	}
	weights, mask := CheckLabelsForWeightsAndMask(labels0.Shape(), labels)
	loss = Sub(labels0, predictions0)
	loss = Mul(loss, loss)

	if weights != nil {
		loss = Mul(loss, weights)
	}
	if mask != nil {
		loss = Where(mask, loss, ZerosLike(loss))
	}
	loss = ReduceAllMean(loss)
	return loss
}

// CheckLabelsForWeightsAndMask in the labels slice of tensors -- it is assumed that labels[0] are the actual labels, so
// they are not considered.
//
// `weightsShape` is the expected shape for weights (if present) and the dimensions for a mask (if present), although
// a mask is assumed to be of dtype `Bool`.
//
// If weights and masks are present, weights are converted to zero for masked out values (where mask is false).
//
// If there is an extra `labels` `*Node` with the shape of `weightsShape`, it is assumed to be weights.
// If there is an extra `labels` `*Node` with booleans with the same dimension as `weightsShape`, it is assumed to be a mask.
func CheckLabelsForWeightsAndMask(weightsShape shapes.Shape, labels []*Node) (weights, mask *Node) {
	maskShape := shapes.Make(dtypes.Bool, weightsShape.Dimensions...)
	// We skip labels[0] because that contains the actual labels.
	for ii, extra := range labels[1:] {
		if weights == nil && extra.Shape().Equal(weightsShape) {
			weights = extra
		} else if mask == nil && extra.Shape().Equal(maskShape) {
			mask = extra
		} else {
			Panicf("labels ([]*Node) provided by the dataset to the loss function has extra tensors whose use is unknown: labels[%d].shape=%s "+
				"-- label weights shape would be %s, labels mask shape would be %s", ii+1, extra.Shape(), weightsShape, maskShape)
		}
	}
	if weights != nil && mask != nil {
		weights = Where(mask, weights, ZerosLike(weights))
	}
	return
}

// MeanAbsoluteError returns the mean absolute error between labels and predictions.
// It uses only the first element of each.
//
// labels and predictions must have the same shape.
//
// If there is an extra `labels` `*Node` with the shape of the `labels[0]` (usually simply `[bath_size]`),
// it is assumed to be weights tensor to be applied to the losses.
// If there is an extra `labels` `*Node` with booleans and the same dimensions as `labels[0]` (usually simply `batch_size`),
// it assumed to be a mask tensor to be applied to the losses.
func MeanAbsoluteError(labels, predictions []*Node) (loss *Node) {
	predictions0 := predictions[0]
	labels0 := labels[0]
	if !labels0.Shape().Equal(predictions0.Shape()) {
		Panicf("labels[0] (%s) and predictions[0] (%s) must have same shape", labels0.Shape(), predictions0.Shape())
	}

	loss = Abs(Sub(labels0, predictions0))

	weights, mask := CheckLabelsForWeightsAndMask(labels0.Shape(), labels)
	if weights != nil {
		loss = Mul(loss, weights)
	}
	if mask != nil {
		loss = Where(mask, loss, ZerosLike(loss))
	}
	loss = ReduceAllMean(loss)
	return
}

// BinaryCrossentropy returns the cross-entropy loss between labels and predictions,
// for binary classification tasks.
//
// labels and predictions must have the same shape.
// labels is converted to predictions dtype, and it's expected to convert to 1.0 (for true) or 0.0 for false.
// So booleans should work, as an int type that is 0 or 1.
//
// It *does not* reduce-mean the losses, they are returned individually for each element of the batch and need
// to be ReduceAllMean (usually the mean, but it could be the sum also) before used for training.
//
// If there is an extra `labels` `*Node` with the shape of the `labels[0]` (usually simply `[bath_size]`),
// it is assumed to be weights tensor to be applied to the losses.
// If there is an extra `labels` `*Node` with booleans and the same dimensions as `labels[0]` (usually simply `batch_size`),
// it assumed to be a mask tensor to be applied to the losses.
func BinaryCrossentropy(labels, predictions []*Node) *Node {
	predictions0 := predictions[0]
	labels0 := ConvertDType(labels[0], predictions0.DType())
	if !labels0.Shape().Equal(predictions0.Shape()) {
		Panicf("labels[0] (%s) and predictions[0] (%s) must have same shape", labels0.Shape(), predictions0.Shape())
	}
	losses := Neg(Add(
		Mul(labels0, Log(predictions0)),
		Mul(OneMinus(labels0), Log(OneMinus(predictions0)))))

	weights, mask := CheckLabelsForWeightsAndMask(labels0.Shape(), labels)
	if weights != nil {
		losses = Mul(losses, weights)
	}
	if mask != nil {
		losses = Where(mask, losses, ZerosLike(losses))
	}
	return losses
}

// BinaryCrossentropyLogits returns the cross-entropy loss between labels and `sigmoid(logits)`,
// for binary classification tasks. It assumes the predictions are given by `sigmoid(logits)`.
// This is a more numerically stable and faster implementation than actually taking the sigmoid of
// the logits and using the equivalent BinaryCrossentropy.
// labels and logits must have the same shape.
//
// It *does not* reduce-mean the losses, they are returned individually for each element of the batch and need
// to be ReduceAllMean (usually the mean, but it could be the sum also) before used for training.
//
// labels is converted to predictions dtype, and it's expected to convert to 1.0 (for true) or 0.0 for false.
// So booleans should work, as an int type that is 0 or 1.
//
// See mathematical derivation of the stable solution in
// https://www.tensorflow.org/api_docs/python/tf/nn/sigmoid_cross_entropy_with_logits
//
// If there is an extra `labels` `*Node` with the shape of the `labels[0]` (usually simply `[bath_size]`),
// it is assumed to be weights tensor to be applied to the losses.
// If there is an extra `labels` `*Node` with booleans and the same dimensions as `labels[0]` (usually simply `batch_size`),
// it assumed to be a mask tensor to be applied to the losses.
func BinaryCrossentropyLogits(labels, logits []*Node) *Node {
	logits0 := logits[0]
	labels0 := ConvertDType(labels[0], logits0.DType())
	if logits0.Shape().Size() != labels0.Shape().Size() {
		Panicf("labels[0] (%s) and logits[0] (%s) have incompatible shapes", labels0.Shape(), logits0.Shape())
	}
	if logits0.Rank() != labels0.Rank() {
		labels0 = Reshape(labels0, logits0.Shape().Dimensions...)
	}
	logPart := Log1P(Exp(Neg(Abs(logits0))))
	prodPart := Mul(logits0, labels0)
	maxPart := Max(logits0, ZerosLike(logits0))
	losses := Add(Sub(maxPart, prodPart), logPart)

	weights, mask := CheckLabelsForWeightsAndMask(labels0.Shape(), labels)
	if weights != nil {
		losses = Mul(losses, weights)
	}
	if mask != nil {
		losses = Where(mask, losses, ZerosLike(losses))
	}
	return losses
}

// SparseCategoricalCrossEntropyLogits returns the cross-entropy loss of the logits, given the labels.
// The labels are provided in "sparse" format, that is, integer numbers from 0 to logits dimension-1.
// labels and logits must have the same rank, and labels last dimension must be 1.
//
// It *does not* reduce-mean the losses, they are returned individually for each element of the batch and need
// to be ReduceAllMean (usually the mean, but it could be the sum also) before used for training.
//
// If there is an extra `labels` `*Node` with the shape of logits without the last axis, it assumed to be weights to the losses.
// If there is an extra `labels` `*Node` with booleans with the same dimensions as logits without the last axis, it assumed to be a mask.
func SparseCategoricalCrossEntropyLogits(labels, logits []*Node) *Node {
	logits0 := logits[0]
	labels0 := labels[0]
	labelsShape := labels0.Shape()
	labelsRank := labelsShape.Rank()
	logitsShape := logits0.Shape()
	logitsRank := logitsShape.Rank()
	if !labelsShape.DType.IsInt() {
		Panicf("labels0 indices dtype (%s), it must be integer", labelsShape.DType)
	}
	if labelsRank != logitsRank {
		Panicf("labels0(%s) and logits0(%s) must have the same rank", labelsShape, logitsShape)
	}
	if labelsShape.Dimensions[labelsRank-1] != 1 {
		Panicf("labels0(%s) are expected to have the last dimension == 1, with the true/labeled category", labelsShape)
	}
	weightsShape := shapes.Make(logits0.DType(), labelsShape.Dimensions[:labelsRank-1]...)
	weights, mask := CheckLabelsForWeightsAndMask(weightsShape, labels)

	// Remove last dimension, it will be re-added by OneHot
	reducedLabels := Reshape(labels0, labels0.Shape().Dimensions[:labelsRank-1]...)
	labelsValues := OneHot(reducedLabels, logitsShape.Dimensions[logitsRank-1], logitsShape.DType)
	return categoricalCrossEntropyLogitsImpl(labelsValues, logits0, weights, mask)
}

// CategoricalCrossEntropyLogits returns the cross-entropy loss of the logits, given the labels.
// The labels are provided in "dense" format, they should have the exact same shape as logits, and be set 1 for
// the true (labeled) category, and 0 for the others -- or any other distribution that sum to 1.
//
// It *does not* reduce-mean the losses, they are returned individually for each element of the batch and need
// to be ReduceAllMean (usually the mean, but it could be the sum also) before used for training.
//
// If there is an extra `labels` `*Node` with the shape of logits without the last axis (usually simply `[bath_size]`),
// it assumed to be weights to the losses.
// If there is an extra `labels` `*Node` with booleans with the same dimensions as logits without the last axis
// (usually simply `batch_size`), it assumed to be a mask.
//
// TODO: implement faster version with logits, see https://github.com/tensorflow/tensorflow/blob/359c3cdfc5fabac82b3c70b3b6de2b0a8c16874f/tensorflow/python/ops/nn_ops.py#L4051
func CategoricalCrossEntropyLogits(labels, logits []*Node) *Node {
	logits0 := logits[0]
	labels0 := labels[0]
	weightsShape := shapes.Make(logits0.DType(), labels0.Shape().Dimensions[:labels0.Rank()-1]...)
	weights, mask := CheckLabelsForWeightsAndMask(weightsShape, labels)
	return categoricalCrossEntropyLogitsImpl(labels0, logits0, weights, mask)
}

// categoricalCrossEntropyLogitsImpl implements CategoricalCrossEntropyLogits.
func categoricalCrossEntropyLogitsImpl(labels, logits, weights, mask *Node) *Node {
	shape := labels.Shape()
	if !shape.Equal(logits.Shape()) {
		Panicf("labels(%s) and logits(%s) must different shapes", shape, logits.Shape())
	}
	var expandedMask *Node
	if mask != nil {
		expandedMask = BroadcastToShape(InsertAxes(mask, -1), logits.Shape())
		logits = Where(expandedMask, logits, ZerosLike(logits))
	}
	logPredictions := LogSoftmax(logits)
	losses := ReduceSum(Neg(Mul(labels, logPredictions)), -1)
	// Losses will usually be shaped `[batch_size]` now.
	if weights != nil {
		losses = Mul(losses, weights)
	}
	if mask != nil {
		losses = Where(mask, losses, ZerosLike(losses))
	}
	return losses
}

// CategoricalCrossEntropy returns the cross-entropy loss of the predictions, given the labels.
// The labels are provided in "dense" format, they should have the exact same shape as predictions, and be set 1 for
// the true (labeled) category, and 0 for the others (one-hot encoding) -- or any other distribution that sums to 1.
// predictions should hold probabilities that must sum to 1.0.
//
// It *does not* reduce-mean the losses, they are returned individually for each element of the batch and need
// to be ReduceAllMean (usually the mean, but it could be the sum also) before used for training.
//
// If there is an extra `labels` `*Node` with the shape of logits without the last axis (usually simply `[bath_size]`),
// it assumed to be weights to the losses.
// If there is an extra `labels` `*Node` with booleans with the same dimensions as logits without the last axis
// (usually simply `batch_size`), it assumed to be a mask.
func CategoricalCrossEntropy(labels, predictions []*Node) *Node {
	weightsShape := shapes.Make(predictions[0].DType(), labels[0].Shape().Dimensions[:labels[0].Rank()-1]...)
	weights, mask := CheckLabelsForWeightsAndMask(weightsShape, labels)
	return categoricalCrossEntropyImpl(labels[0], predictions[0], weights, mask)
}

// categoricalCrossEntropyImpl implements CategoricalCrossEntropy.
func categoricalCrossEntropyImpl(labels, predictions, weights, mask *Node) *Node {
	g := predictions.Graph()
	shape := labels.Shape()
	dtype := labels.DType()
	if !shape.Equal(predictions.Shape()) {
		Panicf("labels(%s) and predictions(%s) must different shapes", shape, predictions.Shape())
	}
	epsilon := epsilonForDType(g, dtype)
	predictions = Clip(predictions, epsilon, OneMinus(epsilon))
	losses := ReduceSum(Neg(Mul(labels, Log(predictions))), -1)
	// Losses will usually be shaped `[batch_size]` now, ready to apply weights multiplication and/or a mask.
	if weights != nil {
		losses = Mul(losses, weights)
	}
	if mask != nil {
		losses = Where(mask, losses, ZerosLike(losses))
	}
	return losses
}

// MakeHuberLoss returns a Huber loss function: it's similar to an L2 (MeanSquaredLoss) close to the target,
// and it becomes L1 (linear) away from the target.
//
// The delta parameter configures the range where the loss behaves as L2: if the prediction is further than
// delta it becomes linear. It also defines the slope. A good default value is 1.0.
//
// For the returned loss function:
//   - If there is an extra element in the input labels with the shape of the labels[0] (usually simply `[bath_size]`),
//     it is assumed to be weights tensor to be applied to the losses.
//   - If there is an extra element in the input labels  with booleans and the same dimensions as `labels[0]` (usually
//     simply `batch_size`), it assumed to be a mask tensor to be applied to the losses.
//   - The loss is returned per element, and not automatically reduced. train.Trainer will by default take the
//     mean of it.
//
// See https://en.wikipedia.org/wiki/Huber_loss
func MakeHuberLoss(delta float64) LossFn {
	if delta <= 0.0 {
		Panicf("MakeHuberLoss requires delta > 0 (1.0 being a good default), delta=%f given", delta)
	}
	return func(labels, predictions []*Node) (loss *Node) {
		predictions0 := predictions[0]
		g := predictions0.Graph()
		dtype := predictions0.DType()
		labels0 := labels[0]
		if !labels0.Shape().Equal(predictions0.Shape()) {
			Panicf("labels[0] (%s) and predictions[0] (%s) must have same shape", labels0.Shape(), predictions0.Shape())
		}
		weights, mask := CheckLabelsForWeightsAndMask(labels0.Shape(), labels)

		// Calculate Huber loss.
		deltaConst := Scalar(g, dtype, delta)
		absErrors := Abs(Sub(labels0, predictions0))
		quadratic := Min(absErrors, deltaConst)
		// Same as max(absErrors - deltaConst, 0) but avoids potentially doubling gradient. (From Jax implementation)
		linear := Sub(absErrors, quadratic)
		loss = Add(
			MulScalar(Square(quadratic), 0.5),
			Mul(deltaConst, linear),
		)

		// Apply weights and mask.
		if weights != nil {
			loss = Mul(loss, weights)
		}
		if mask != nil {
			loss = Where(mask, loss, ZerosLike(loss))
		}
		return loss
	}
<<<<<<< HEAD
=======
}

// Computes the pairwise distance matrix with numerical stability.

//     output[i, j] = || embeddings[i, :] - embeddings[j, :] ||_2

//     Args:
//       embeddings: 2-D Tensor of size `[number of data, embeddings dimension]`.
//       squared: Boolean, whether or not to square the pairwise distances.

// Returns:
//
//	pairwise distance: 2-D Tensor of size `[number of data, number of data]`.
func pairwiseDistance(embeddings *Node, squared bool) *Node {
	// Distances ||a - b||^2 = ||a||^2  - 2 <a, b> + ||b||^2
	pairwiseDistancesSquared := Add(
		Add(
			L2NormSquare(embeddings, 1),
			L2NormSquare(Transpose(embeddings, 0, 1), 0),
		),
		MulScalar(MatMul(embeddings, Transpose(embeddings, 0, 1)), -2.0),
	)
	// Deal with numerical inaccuracies. Set small negatives to zero.
	pairwiseDistancesSquaredZeros := Max(pairwiseDistancesSquared, ZerosLike(pairwiseDistancesSquared))
	// Optionally take the sqrt.
	pairwiseDistances := pairwiseDistancesSquaredZeros
	if !squared {
		// Get the mask where the zero distances are at.
		zeros := ZerosLike(pairwiseDistancesSquaredZeros)
		errorMask := LessOrEqual(pairwiseDistancesSquaredZeros, zeros)
		epsilon := epsilonForDType(pairwiseDistancesSquaredZeros.Graph(), pairwiseDistancesSquaredZeros.DType())
		pairwiseDistancesSqrt := Sqrt(Where(errorMask, epsilon, pairwiseDistancesSquaredZeros))
		//  Undo conditionally adding epsilon
		pairwiseDistances = Where(errorMask, zeros, pairwiseDistancesSqrt)
	}

	//  Explicitly set diagonals to zero.
	return Where(
		Diagonal(pairwiseDistances.Graph(), pairwiseDistances.Shape().Dim(0)),
		ZerosLike(pairwiseDistances),
		pairwiseDistances,
	)
}

// Computes the angular distance matrix.

//     output[i, j] = 1 - cosine_similarity(feature[i, :], feature[j, :])

//     Args:
//       feature: 2-D Tensor of size `[number of data, feature dimension]`.

// Returns:
//
//	angular_distances: 2-D Tensor of size `[number of data, number of data]`.
func angularDistance(embeddings *Node) *Node {
	// normalize input
	embeddingsN := L2Normalize(embeddings, 1)
	// create adjacent matrix of cosine similarity
	angularDistances := OneMinus(MatMul(embeddingsN, Transpose(embeddingsN, 0, 1)))
	// ensure all distances > 1e-16
	angularDistancesZeros := MaxScalar(angularDistances, 0.0)
	return angularDistancesZeros
}

// Computes the axis wise maximum over chosen elements.

//     Args:
//       data: 2-D float `Tensor` of shape `[n, m]`.
//       mask: 2-D Boolean `Tensor` of shape `[n, m]`.
//       dim: The dimension over which to compute the maximum.

// Returns:
//
//	masked_maximums: N-D `Tensor`.
//	  The maximized dimension is of size 1 after the operation.
func maskedMaximum(x, mask *Node, dim int) *Node {
	axisMinimums := ReduceAndKeep(x, ReduceMin, dim)
	return Add(
		ReduceAndKeep(
			Mul(
				Sub(x, axisMinimums),
				ConvertDType(mask, x.DType())),
			ReduceMax,
			dim),
		axisMinimums)
}

//  Computes the axis wise minimum over chosen elements.

//     Args:
//       data: 2-D float `Tensor` of shape `[n, m]`.
//       mask: 2-D Boolean `Tensor` of shape `[n, m]`.
//       dim: The dimension over which to compute the minimum.

// Returns:
//
//	masked_minimums: N-D `Tensor`.
//	  The minimized dimension is of size 1 after the operation.
func maskedMinimum(x, mask *Node, dim int) *Node {
	axisMaximums := ReduceAndKeep(x, ReduceMax, dim)
	return Add(
		ReduceAndKeep(
			Mul(
				Sub(x, axisMaximums),
				ConvertDType(mask, x.DType())),
			ReduceMin,
			dim,
		),
		axisMaximums)
}

// Computes the triplet loss with semi-hard negative mining
//
//		labels: 1-D integer `Tensor` with shape `[batch_size]` of multiclass integer labels.
//		predictions: 2-D float `Tensor` of embedding vectors. Embeddings should be l2 normalized.
//	    margin: Float, margin term in the loss definition.
//	    distance_metric: `str` that determines distance metric.
//	        Valid strings are "L2" for l2-norm distance,
//	        "squared-L2" for squared l2-norm distance,
//	        and "angular" for cosine similarity.
func TripletSemiHardLoss(labels, predictions []*Node, margin float64, distance string) *Node {
	predictions0 := predictions[0]
	labels0 := labels[0]
	if labels0.Shape().Rank() != predictions0.Shape().Rank() {
		Panicf("labels[0] (%s) and predictions[0] (%s) must have the same rank", labels0.Shape(), predictions0.Shape())
	}
	weights, mask := CheckLabelsForWeightsAndMask(labels0.Shape(), labels)

	// Build pairwise square distance matrix
	var pairwiseDist *Node
	switch distance {
	case "L2":
		pairwiseDist = pairwiseDistance(predictions0, false)
	case "squared-L2":
		pairwiseDist = pairwiseDistance(predictions0, true)
	case "angular":
		angularDistance(predictions0)
	default:
		Panicf("distance %s don't exist or not implemented yet", distance)
	}

	// Build pairwise binary adjacency matrix.
	adjacency := Equal(labels0, Transpose(labels0, 0, 1))
	// Invert so we can select negatives only.
	adjacencyNot := LogicalNot(adjacency)

	batchSize := labels0.Shape().Size()

	// Compute the mask.
	pairwiseDistRepeated := Reshape(
		BroadcastToDims(
			ExpandAxes(pairwiseDist, 0),
			batchSize, batchSize, batchSize),
		batchSize*batchSize, batchSize)
	pairwiseDistMask := And(
		Reshape(
			BroadcastToDims(
				ExpandAxes(adjacencyNot, 0),
				batchSize, batchSize, batchSize),
			batchSize*batchSize, batchSize),
		GreaterThan(
			pairwiseDistRepeated,
			Reshape(Transpose(pairwiseDist, 0, 1), -1, 1),
		),
	)
	pairwiseDistMaskFinal := Transpose(
		Reshape(
			GreaterThan(
				ReduceAndKeep(pairwiseDistMask, ReduceSum, 1),
				Zeros(pairwiseDistMask.Graph(), shapes.Make(pairwiseDistMask.DType(), batchSize*batchSize, 1))),
			batchSize, batchSize),
		0, 1)

	// negatives_outside: smallest D_an where D_an > D_ap.
	negativesOutside := Transpose(
		Reshape(
			maskedMinimum(pairwiseDistRepeated, pairwiseDistMask, 1),
			batchSize, batchSize),
		0, 1)

	// negatives_inside: largest D_an.
	negativesInside := BroadcastToDims(
		maskedMaximum(pairwiseDist, adjacencyNot, 1),
		batchSize, batchSize)

	semiHardNegatives := Where(pairwiseDistMaskFinal, negativesOutside, negativesInside)

	lossMat := AddScalar(Sub(pairwiseDist, semiHardNegatives), margin)

	maskPositives := Sub(
		ConvertDType(adjacency, dtypes.F32),
		ConvertDType(Diagonal(adjacency.Graph(), batchSize), dtypes.F32))

	//   In lifted-struct, the authors multiply 0.5 for upper triangular
	//    in semihard, they take all positive pairs except the diagonal.
	numPositives := ReduceAllSum(maskPositives)

	// tripletLoss
	loss := Div(ReduceAllSum(MaxScalar(Mul(lossMat, maskPositives), 0.0)), numPositives)

	if weights != nil {
		loss = Mul(loss, weights)
	}
	if mask != nil {
		loss = Where(mask, loss, ZerosLike(loss))
	}

	return loss
>>>>>>> 84b00b26
}<|MERGE_RESOLUTION|>--- conflicted
+++ resolved
@@ -132,7 +132,7 @@
 		return nil, errors.Errorf("Unknown loss type %q set for hyperparameter %q, known losses are \"%s\"",
 			lossType, ParamLoss, strings.Join(TypeStrings(), "\", \""))
 	}
-	return nil,nil
+	return nil, nil
 }
 
 // MeanSquaredError returns the mean squared error between labels and predictions.
@@ -464,215 +464,4 @@
 		}
 		return loss
 	}
-<<<<<<< HEAD
-=======
-}
-
-// Computes the pairwise distance matrix with numerical stability.
-
-//     output[i, j] = || embeddings[i, :] - embeddings[j, :] ||_2
-
-//     Args:
-//       embeddings: 2-D Tensor of size `[number of data, embeddings dimension]`.
-//       squared: Boolean, whether or not to square the pairwise distances.
-
-// Returns:
-//
-//	pairwise distance: 2-D Tensor of size `[number of data, number of data]`.
-func pairwiseDistance(embeddings *Node, squared bool) *Node {
-	// Distances ||a - b||^2 = ||a||^2  - 2 <a, b> + ||b||^2
-	pairwiseDistancesSquared := Add(
-		Add(
-			L2NormSquare(embeddings, 1),
-			L2NormSquare(Transpose(embeddings, 0, 1), 0),
-		),
-		MulScalar(MatMul(embeddings, Transpose(embeddings, 0, 1)), -2.0),
-	)
-	// Deal with numerical inaccuracies. Set small negatives to zero.
-	pairwiseDistancesSquaredZeros := Max(pairwiseDistancesSquared, ZerosLike(pairwiseDistancesSquared))
-	// Optionally take the sqrt.
-	pairwiseDistances := pairwiseDistancesSquaredZeros
-	if !squared {
-		// Get the mask where the zero distances are at.
-		zeros := ZerosLike(pairwiseDistancesSquaredZeros)
-		errorMask := LessOrEqual(pairwiseDistancesSquaredZeros, zeros)
-		epsilon := epsilonForDType(pairwiseDistancesSquaredZeros.Graph(), pairwiseDistancesSquaredZeros.DType())
-		pairwiseDistancesSqrt := Sqrt(Where(errorMask, epsilon, pairwiseDistancesSquaredZeros))
-		//  Undo conditionally adding epsilon
-		pairwiseDistances = Where(errorMask, zeros, pairwiseDistancesSqrt)
-	}
-
-	//  Explicitly set diagonals to zero.
-	return Where(
-		Diagonal(pairwiseDistances.Graph(), pairwiseDistances.Shape().Dim(0)),
-		ZerosLike(pairwiseDistances),
-		pairwiseDistances,
-	)
-}
-
-// Computes the angular distance matrix.
-
-//     output[i, j] = 1 - cosine_similarity(feature[i, :], feature[j, :])
-
-//     Args:
-//       feature: 2-D Tensor of size `[number of data, feature dimension]`.
-
-// Returns:
-//
-//	angular_distances: 2-D Tensor of size `[number of data, number of data]`.
-func angularDistance(embeddings *Node) *Node {
-	// normalize input
-	embeddingsN := L2Normalize(embeddings, 1)
-	// create adjacent matrix of cosine similarity
-	angularDistances := OneMinus(MatMul(embeddingsN, Transpose(embeddingsN, 0, 1)))
-	// ensure all distances > 1e-16
-	angularDistancesZeros := MaxScalar(angularDistances, 0.0)
-	return angularDistancesZeros
-}
-
-// Computes the axis wise maximum over chosen elements.
-
-//     Args:
-//       data: 2-D float `Tensor` of shape `[n, m]`.
-//       mask: 2-D Boolean `Tensor` of shape `[n, m]`.
-//       dim: The dimension over which to compute the maximum.
-
-// Returns:
-//
-//	masked_maximums: N-D `Tensor`.
-//	  The maximized dimension is of size 1 after the operation.
-func maskedMaximum(x, mask *Node, dim int) *Node {
-	axisMinimums := ReduceAndKeep(x, ReduceMin, dim)
-	return Add(
-		ReduceAndKeep(
-			Mul(
-				Sub(x, axisMinimums),
-				ConvertDType(mask, x.DType())),
-			ReduceMax,
-			dim),
-		axisMinimums)
-}
-
-//  Computes the axis wise minimum over chosen elements.
-
-//     Args:
-//       data: 2-D float `Tensor` of shape `[n, m]`.
-//       mask: 2-D Boolean `Tensor` of shape `[n, m]`.
-//       dim: The dimension over which to compute the minimum.
-
-// Returns:
-//
-//	masked_minimums: N-D `Tensor`.
-//	  The minimized dimension is of size 1 after the operation.
-func maskedMinimum(x, mask *Node, dim int) *Node {
-	axisMaximums := ReduceAndKeep(x, ReduceMax, dim)
-	return Add(
-		ReduceAndKeep(
-			Mul(
-				Sub(x, axisMaximums),
-				ConvertDType(mask, x.DType())),
-			ReduceMin,
-			dim,
-		),
-		axisMaximums)
-}
-
-// Computes the triplet loss with semi-hard negative mining
-//
-//		labels: 1-D integer `Tensor` with shape `[batch_size]` of multiclass integer labels.
-//		predictions: 2-D float `Tensor` of embedding vectors. Embeddings should be l2 normalized.
-//	    margin: Float, margin term in the loss definition.
-//	    distance_metric: `str` that determines distance metric.
-//	        Valid strings are "L2" for l2-norm distance,
-//	        "squared-L2" for squared l2-norm distance,
-//	        and "angular" for cosine similarity.
-func TripletSemiHardLoss(labels, predictions []*Node, margin float64, distance string) *Node {
-	predictions0 := predictions[0]
-	labels0 := labels[0]
-	if labels0.Shape().Rank() != predictions0.Shape().Rank() {
-		Panicf("labels[0] (%s) and predictions[0] (%s) must have the same rank", labels0.Shape(), predictions0.Shape())
-	}
-	weights, mask := CheckLabelsForWeightsAndMask(labels0.Shape(), labels)
-
-	// Build pairwise square distance matrix
-	var pairwiseDist *Node
-	switch distance {
-	case "L2":
-		pairwiseDist = pairwiseDistance(predictions0, false)
-	case "squared-L2":
-		pairwiseDist = pairwiseDistance(predictions0, true)
-	case "angular":
-		angularDistance(predictions0)
-	default:
-		Panicf("distance %s don't exist or not implemented yet", distance)
-	}
-
-	// Build pairwise binary adjacency matrix.
-	adjacency := Equal(labels0, Transpose(labels0, 0, 1))
-	// Invert so we can select negatives only.
-	adjacencyNot := LogicalNot(adjacency)
-
-	batchSize := labels0.Shape().Size()
-
-	// Compute the mask.
-	pairwiseDistRepeated := Reshape(
-		BroadcastToDims(
-			ExpandAxes(pairwiseDist, 0),
-			batchSize, batchSize, batchSize),
-		batchSize*batchSize, batchSize)
-	pairwiseDistMask := And(
-		Reshape(
-			BroadcastToDims(
-				ExpandAxes(adjacencyNot, 0),
-				batchSize, batchSize, batchSize),
-			batchSize*batchSize, batchSize),
-		GreaterThan(
-			pairwiseDistRepeated,
-			Reshape(Transpose(pairwiseDist, 0, 1), -1, 1),
-		),
-	)
-	pairwiseDistMaskFinal := Transpose(
-		Reshape(
-			GreaterThan(
-				ReduceAndKeep(pairwiseDistMask, ReduceSum, 1),
-				Zeros(pairwiseDistMask.Graph(), shapes.Make(pairwiseDistMask.DType(), batchSize*batchSize, 1))),
-			batchSize, batchSize),
-		0, 1)
-
-	// negatives_outside: smallest D_an where D_an > D_ap.
-	negativesOutside := Transpose(
-		Reshape(
-			maskedMinimum(pairwiseDistRepeated, pairwiseDistMask, 1),
-			batchSize, batchSize),
-		0, 1)
-
-	// negatives_inside: largest D_an.
-	negativesInside := BroadcastToDims(
-		maskedMaximum(pairwiseDist, adjacencyNot, 1),
-		batchSize, batchSize)
-
-	semiHardNegatives := Where(pairwiseDistMaskFinal, negativesOutside, negativesInside)
-
-	lossMat := AddScalar(Sub(pairwiseDist, semiHardNegatives), margin)
-
-	maskPositives := Sub(
-		ConvertDType(adjacency, dtypes.F32),
-		ConvertDType(Diagonal(adjacency.Graph(), batchSize), dtypes.F32))
-
-	//   In lifted-struct, the authors multiply 0.5 for upper triangular
-	//    in semihard, they take all positive pairs except the diagonal.
-	numPositives := ReduceAllSum(maskPositives)
-
-	// tripletLoss
-	loss := Div(ReduceAllSum(MaxScalar(Mul(lossMat, maskPositives), 0.0)), numPositives)
-
-	if weights != nil {
-		loss = Mul(loss, weights)
-	}
-	if mask != nil {
-		loss = Where(mask, loss, ZerosLike(loss))
-	}
-
-	return loss
->>>>>>> 84b00b26
 }