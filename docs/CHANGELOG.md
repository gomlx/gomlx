--- conflicted
+++ resolved
@@ -46,13 +46,8 @@
 * Package `ml/train`:
   * Improved support for accumulated gradients. Fixed evaluation (context reuse) for when using accumulated gradients.
   * Added `Trainer.WithMaxExecutors`.
-<<<<<<< HEAD
-* Package `ml/trainer/metrics`:
-  * `MeanMetric` allows for disabling dynamic batch weighting. API slightly changed: `NewMeanMetric` now
-=======
 * Package `ml/train/metrics`:
   * `MeanMetric` allows for disabling dynamic batch weighting.  API slightly changed: `NewMeanMetric` now
->>>>>>> 156e1abb
     returns a `MeanMetric` struct, not an interface.
   * Added `StreamingMedianMetric`.
 * Package `ml/train/optimizers`:
@@ -64,8 +59,6 @@
 * `gomlx_checkpoints` command-line tool:
   * Added support for multiple models to allow comparing models.
   * Fixed the printing of metrics with tiny values.
-<<<<<<< HEAD
-=======
 * Package `context`:
   * Allow VariableInitializers to use the `context.Context` itself, with its own random initializer.
   * `DefaultInitializer` now creates an initializer. The new default uses He initializer, the same used in PyTorch.
@@ -73,7 +66,6 @@
     * They now use the `context` random number generator state, which simplifies things.
     * `ParamInitialSeed` removed, since the RNG is initialized by `Context.RngStateWithSeed()`.
 * Fixed some flaky tests.
->>>>>>> 156e1abb
 
 # v0.20.1: 2025/06/12 Trainer.AccumulateGradients (when the batch doesn't fit memory); VNN fixes; Numpy improvements.
 
