/*
 *	Copyright 2023 Jan Pfeifer
 *
 *	Licensed under the Apache License, Version 2.0 (the "License");
 *	you may not use this file except in compliance with the License.
 *	You may obtain a copy of the License at
 *
 *	http://www.apache.org/licenses/LICENSE-2.0
 *
 *	Unless required by applicable law or agreed to in writing, software
 *	distributed under the License is distributed on an "AS IS" BASIS,
 *	WITHOUT WARRANTIES OR CONDITIONS OF ANY KIND, either express or implied.
 *	See the License for the specific language governing permissions and
 *	limitations under the License.
 */

package context

import (
	"fmt"
	"strings"

	"github.com/gomlx/gomlx/backends"
	"github.com/gomlx/gomlx/pkg/core/distributed"
	"github.com/gomlx/gomlx/pkg/core/graph"
	"github.com/gomlx/gomlx/pkg/core/shapes"
	"github.com/gomlx/gomlx/pkg/core/tensors"
	"github.com/gomlx/gomlx/pkg/support/xsync"
	"github.com/gomlx/gopjrt/dtypes"
	"github.com/pkg/errors"
	"k8s.io/klog/v2"
)

// Variable is a value shared among computation graphs, or across multiple executions of the same graph.
// It's commonly used to store the weights (aka. parameters) of an ML model. It's defined in a scope in
// a Context.
//
// The materialized value can be accessed in between graph executions by Value and SetValue methods.
//
// During the computation graph building, for a particular graph, one can access the graph value (Node)
// of a variable with the methods.
//
// They are only initialized when Context.InitializeVariables.
// That is, they are created and used in graph building, possibly before they are actually initialized.
// When building a graph, they are passed as parameters (the corresponding graph node is called ParameterNode)
// and have their values passed only during the execution of the compiled computation graph.
type Variable struct {
	ctx         *Context
	name, scope string

	// Trainable indicates whether the variable is trainable.
	// If set to false, it won't be touched by trainers.
	Trainable bool

	// shape holds the "logical shape" of the variable.
	// On a distributed strategy, this may be different from the individual shards shape.
	shape shapes.Shape

	initializer VariableInitializer // Set if the variable is not yet initialized.

	// It works in two modes:
	//
	// 1. Single-device: using Variable.SetValue and Variable.Value.
	// 2. Multi-device: using Variable.SetDistributedValue and Variable.DistributedValue.

	// value is a local tensor.
	value *tensors.Tensor

	// distValue holds the distributed view: A tensor sharded across a mesh.
	distValue *distributed.Tensor

	// shardingSpec defines how the variable is split in a distributed context.
	// If nil, the variable is considered replicated (or local).
	shardingSpec *distributed.ShardingSpec

	// graphToNodes maps graph ids in which this variable was used to its parameter Node and
	// its last value Node.
	graphToNodes xsync.SyncMap[graph.GraphId, *variableNodes]
}

// CloneToContext Variable.
//
// Value, name, scope, trainable state, shardingSpec spec, and initializer are cloned.
// But the new clone starts with no graph node mapping -- so it's assumed it's not in use by any Graph.
//
// The variable is then inserted into the given context.
func (v *Variable) CloneToContext(toCtx *Context) (*Variable, error) {
	newV := &Variable{
		ctx:          toCtx,
		name:         v.name,
		scope:        v.scope,
		shape:        v.shape,
		Trainable:    v.Trainable,
		shardingSpec: v.shardingSpec,
	}

	// Copy the value if it exists.
	// If both v.value and v.distValue are set, we only clone v.distValue -- one can be created from the other if
	// needed later.
	var err error
	if v.distValue != nil {
		newV.distValue, err = v.distValue.Clone()
	} else if v.value != nil {
		newV.value, err = v.value.Clone()
	}
	if err != nil {
		return nil, err
	}
	toCtx.InAbsPath(v.scope).setVariableInScope(v.name, newV)
	return newV, nil
}

// variableNodes is used to store the variable parameter node (fed to the graph) and current value Node for a given graph.
// They can be different if the variable value is changed during the graph building with [Variable.SetValueGraph].
type variableNodes struct {
	paramNode, valueNode *Node
}

// Name of the variable within the scope.
func (v *Variable) Name() string {
	if v == nil {
		return "<nil>"
	}
	return v.name
}

// String implements stringer.
func (v *Variable) String() string {
	if v == nil || !v.Shape().Ok() {
		return "INVALID (NIL) VARIABLE"
	}
	return fmt.Sprintf("%s/%s", v.Scope(), v.Name())
}

// IsValid returns whether the variable is holding a valid value.
func (v *Variable) IsValid() bool {
	if v == nil {
		return false
	}
	return v.shape.Ok()
}

// CheckValid returns an error if the variable is in an invalid state: if it's nil, or if its shape is not yet set.
func (v *Variable) CheckValid() error {
	if v == nil {
		return errors.New("context.Variable is nil")
	}
	if !v.Shape().Ok() {
		return errors.New("context.Variable has no shape")
	}
	return nil
}

// AssertValid panics if the variable is in an invalid state: if it's nil, or if it's shape is not yet set.
func (v *Variable) AssertValid() {
	err := v.CheckValid()
	if err != nil {
		panic(err)
	}
}

// Reset sets the variable value to nil while preserving the shape.
//
// If you intend to reuse the variable, remember to mark the context as needing initialization.
//
// This will force to be variable to be reinitialized the next time a graph using the variable is executed.
func (v *Variable) Reset() error {
	if v.value != nil {
		// Don't wait for the GC to free the memory from the accelerator.
		err := v.value.FinalizeAll()
		if err != nil {
			return err
		}
		v.value = nil
	}

	if v.distValue != nil {
		err := v.distValue.FinalizeAll()
		if err != nil {
			return err
		}
		v.distValue = nil
	}
	return nil
}

// Scope where the variable was created.
func (v *Variable) Scope() string {
	if v == nil {
		return "<nil>"
	}
	return v.scope
}

// Shape returns the variable shape.
func (v *Variable) Shape() shapes.Shape {
	if v == nil {
		return shapes.Shape{}
	}
	return v.shape
}

// ShardShape returns the sharded shape of the variable.
// It is the same as Shape() in single-device mode, but may differ in distributed mode.
//
// If the shardingSpec is not set, it returns the same as Shape().
// If the shardingSpec is invalid for the variable shape, it returns an invalid shape.
func (v *Variable) ShardShape() shapes.Shape {
	if v.distValue != nil {
		return v.distValue.ShardShape()
	}
	if v.shardingSpec != nil {
		return v.shardingSpec.ShardShape(v.Shape())
	}
	return v.Shape()
}

// DType returns the variable DType.
func (v *Variable) DType() dtypes.DType {
	if v == nil {
		return dtypes.InvalidDType
	}
	return v.shape.DType
}

// WithShardingSpec configures the shardingSpec specification for this variable, used for distributed execution.
// Don't use this is running on a single device.
//
// Once a variable is set with SetDistributedValue the shardingSpec specification cannot be changed.
// Setting a variable with SetValue, if the shardingSpec is set, will automatically shard the value, and
// the shardingSpec can no longer be changed.
//
// WithShardingSpec returns the variable itself to allow chaining.
//
// The default is to inherit from the default shardingSpec spec configured in the Context.
//
// On error, it panics. It's assumed to be used within the model (graph) function, but it can also be
// used during setup -- pre-model building. See SetShardingSpec for a version that returns an error.
func (v *Variable) WithShardingSpec(spec *distributed.ShardingSpec) *Variable {
	err := v.SetShardingSpec(spec)
	if err != nil {
		panic(err)
	}
	return v
}

// SetShardingSpec configures the shardingSpec specification for this variable, used for distributed execution.
// Don't use this is running on a single device.
//
// Once a variable is set with SetDistributedValue the shardingSpec specification cannot be changed.
// Setting a variable with SetValue, if the shardingSpec is set, will automatically shard the value, and
// the shardingSpec can no longer be changed.
//
// See also WithShardingSpec for a version that panics on error -- more commonly used inside a model building (graph)
// function.
func (v *Variable) SetShardingSpec(spec *distributed.ShardingSpec) error {
	if v.distValue != nil {
		if v.distValue.ShardingSpec() != nil {
			return errors.Errorf(
				"variable %q cannot change shardingSpec to %s, it already has a shardingSpec spec set to %q",
				v.ScopeAndName(),
				spec,
				v.distValue.ShardingSpec(),
			)
		}
		v.shardingSpec = spec
		// This is not changing anything.
		return nil
	}
	v.shardingSpec = spec
	return nil
}

// ShardingSpec returns the current shardingSpec specification.
func (v *Variable) ShardingSpec() *distributed.ShardingSpec {
	return v.shardingSpec
}

// VariableParameterPrefix is used to prefix Graph parameter names for variablesMap.
const VariableParameterPrefix = "var:"

// ScopeAndName is a quick pretty-print way to refer to a variable.
func (v *Variable) ScopeAndName() string {
	return JoinScope(v.Scope(), v.Name())
}

// ParameterName used when creating a parameter node in a Graph to access the variable, or as a key when saving.
// It is a unique name for the variable that includes the scope and the variable name and is reversible.
func (v *Variable) ParameterName() string {
	v.AssertValid()
	return VariableParameterNameFromScopeAndName(v.Scope(), v.Name())
}

// VariableScopeAndNameFromParameterName extracts the scope and name from a variable's [GetParameterName].
// It will return empty strings for an invalid parameter name.
func VariableScopeAndNameFromParameterName(parameterName string) (scope, name string) {
	if !strings.HasPrefix(parameterName, VariableParameterPrefix) {
		return scope, name
	}
	parts := strings.Split(parameterName[len(VariableParameterPrefix):], ScopeSeparator)
	if len(parts) == 1 {
		// Scope was not properly set.
		return scope, name
	}
	name = parts[len(parts)-1]
	if len(parts) > 2 { //nolint:mnd // (scope, name) pair.
		scope = strings.Join(parts[:len(parts)-1], ScopeSeparator)
	} else {
		scope = RootScope
	}
	return scope, name
}

// VariableParameterNameFromScopeAndName creates the [Variable.ParameterName] from its scope and name.
func VariableParameterNameFromScopeAndName(scope, name string) string {
	return fmt.Sprintf("%s%s%s%s", VariableParameterPrefix, scope, ScopeSeparator, name)
}

// MustValue returns the tensor holding the variable value. Use this to manipulate the value in Go.
// If building a computation graph, use Variable.ValueGraph().
//
// This version panics on error. See details in Variable.Value().
func (v *Variable) MustValue() *tensors.Tensor {
	value, err := v.Value()
	if err != nil {
		panic(err)
	}
	return value
}

// Value returns the tensor holding the variable value. Use this to manipulate the value in Go.
// If building a computation graph, use Variable.ValueGraph().
//
// On a distributed setup, the Variable will be sharded (see Variable.WithShardingSpec() or Variable.SetShardingSpec).
// In these cases you can get the sharded values with Variable.DistributedValue(), or set it with
// Variable.SetDistributedValue().
// If you use Variable.Value() on a distributed value, it will merge the shards and return a tensor with the full value:
// this is useful, for instance, to save the variable (or print it).
//
// WARNING: memory management here is tricky: a call to SetValue triggers the current value to be deallocated,
// and what is returned by a previous call to Value to become invalid.
// The recommendation is not to use this in a concurrent setup -- or to create proper locking mechanisms.
func (v *Variable) Value() (*tensors.Tensor, error) {
	if err := v.CheckValid(); err != nil {
		return nil, err
	}

	if v.value != nil {
		// Value is already there.
		return v.value, nil
	}
	if v.distValue == nil {
		return nil, errors.Errorf("variable %q has no value", v.ScopeAndName())
	}
	var err error
	v.value, err = v.distValue.Merge()
	if err != nil {
		return nil, errors.WithMessagef(err, "failed to merge distributed variable %q", v.ScopeAndName())
	}
	return v.value, nil
}

// SetValue updates the tensor holding the variable value and marks it as no longer needing initialization.
//
// On a distributed setup, the Variable will be sharded (see Variable.WithShardingSpec() or Variable.SetShardingSpec).
// In these cases you can get the sharded values with Variable.DistributedValue(), or set it with
// Variable.SetDistributedValue().
// If you use SetValue() on a distributed variable, the current distributed value (if any) is immediately freed.
// And later, upon request of the distributed value, the value will be sharded.
// This is useful, for instance, when loading the variable: it is loaded and set with SetValue(), but used as
// a distributed.Tensor later. The shardingSpec happens automatically.
//
// NOTE: Because often variables are large, the previous value is immediately freed (as opposed to
// waiting for garbage collection). If the previous value is used somewhere else, use SetValuePreservingOld.
//
// This also invalidates any distributed or on-device copies of the variable.
//
// The shape of the variable is set to the new value set. If the value is nil, the shape is left unchanged.
func (v *Variable) SetValue(value *tensors.Tensor) error {
	err := v.Reset()
	if err != nil {
		return err
	}
	return v.SetValuePreservingOld(value)
}

// MustSetValue updates the tensor holding the variable's value.
// See detail in Variable.SetValue().
//
// This version panics on error.
//
// Deprecated: use Variable.SetValue() instead.
func (v *Variable) MustSetValue(value *tensors.Tensor) {
	err := v.SetValue(value)
	if err != nil {
		panic(err)
	}
}

// SetValuePreservingOld updates the tensor holding the variable value and doesn't free the old value.
// If the previous value is not used, use Variable.SetValue() instead that will free it immediately.
//
// This affects also the distributed value: it is reset upon SetValuePreservingOld, but not immediately
// finalized.
//
// If the variable is set to nil, the context is automatically marked as needing initialization, just in case.
//
// The shape of the variable is set to the new value set. If the value is nil, the shape is left unchanged.
func (v *Variable) SetValuePreservingOld(value *tensors.Tensor) error {
	if err := v.CheckValid(); err != nil {
		return err
	}
	v.value = value
	v.distValue = nil
	if value != nil {
		v.shape = value.Shape()
	} else {
		v.ctx.data.needsInitialization = true
	}
	return nil
}

// SetDistributedValue is like Variable.SetValue(), but uses a distributed.Tensor instead.
//
// If the variable is set to nil, the context is automatically marked as needing initialization, just in case.
//
// WARNING: memory management here is tricky: a call to SetValue triggers the current value to be deallocated,
// and what is returned by a previous call to Value to become invalid.
// The recommendation is not to use this in a concurrent setup -- or to create proper locking mechanisms.
func (v *Variable) SetDistributedValue(distValue *distributed.Tensor) error {
	err := v.Reset()
	if err != nil {
		return errors.WithMessagef(err, "while finalizing previous value of variable %q", v.ScopeAndName())
	}
	v.distValue = distValue
	if distValue != nil {
		v.shape = distValue.Shape()
		v.shardingSpec = distValue.ShardingSpec()
	} else {
		// If setting to nil, marks the context as needing initialization.
		v.ctx.data.needsInitialization = true
	}
	return nil
}

<<<<<<< HEAD
// DistributedValue returns the distributed tensor for this variable.
//
// If the variable has a local value but no distributed value yet, and it has a shardingSpec defined,
// it will automatically shard the local value to create the distributed tensor.
//
// On a single-device setup, use Variable.Value() instead.
//
// WARNING: memory management here is tricky: a call to SetValue triggers the current distributed value to be deallocated,
// and what is returned by a previous call to DistributedValue may become invalid.
// The recommendation is not to use this in a concurrent setup -- or to create proper locking mechanisms.
=======
// DistributedValue returns the distributed value of the variable.
// It uses the backend in case the value is still local (on host) and needs to be distributed.
//
// It returns an error if the variable value needs to be distributed and the splitting of the
// variable's value into shards fails.
>>>>>>> 4705fc5e
func (v *Variable) DistributedValue(backend backends.Backend) (*distributed.Tensor, error) {
	if err := v.CheckValid(); err != nil {
		return nil, err
	}
<<<<<<< HEAD

	if v.distValue != nil {
		// Distributed value is already there.
		return v.distValue, nil
	}
	if v.value == nil {
		return nil, errors.Errorf("variable %q has no value (local or distributed)", v.ScopeAndName())
	}
	if v.shardingSpec == nil {
		return nil, errors.Errorf(
			"variable %q has local value but no shardingSpec defined, cannot create distributed tensor",
			v.ScopeAndName())
	}
	// Create distributed value from local value using the shardingSpec.
	var err error
	v.distValue, err = distributed.ShardTensor(backend, v.shardingSpec, v.value)
	if err != nil {
		return nil, errors.WithMessagef(err, "failed to shard variable %q", v.ScopeAndName())
=======
	if v.distValue != nil {
		return v.distValue, nil
	}
	if v.value == nil {
		return nil, errors.Errorf("variable %q has no distributed value", v.ScopeAndName())
	}
	shardingSpec := v.shardingSpec
	if shardingSpec == nil {
		shardingSpec = v.ctx.data.defaultShardingSpec
	}
	if shardingSpec == nil {
		return nil, errors.Errorf("variable %q has no shardingSpec spec", v.ScopeAndName())
	}
	var err error
	v.distValue, err = distributed.ShardTensor(backend, shardingSpec, v.value)
	if err != nil {
		return nil, errors.WithMessagef(err, "failed to distribute variable %q", v.ScopeAndName())
>>>>>>> 4705fc5e
	}
	return v.distValue, nil
}

<<<<<<< HEAD
// MustDistributedValue is like DistributedValue but panics on error.
func (v *Variable) MustDistributedValue(backend backends.Backend) *distributed.Tensor {
	dt, err := v.DistributedValue(backend)
	if err != nil {
		panic(err)
	}
	return dt
}

=======
>>>>>>> 4705fc5e
// InUseByGraph returns whether the variable is currently in use by the given graph.
func (v *Variable) InUseByGraph(g *Graph) bool {
	v.AssertValid()
	_, found := v.graphToNodes.Load(g.GraphId())
	return found
}

// ChangedInGraph returns whether the variable is in use and was changed in the computation graph g.
func (v *Variable) ChangedInGraph(g *Graph) bool {
	v.AssertValid()
	nodes, found := v.graphToNodes.Load(g.GraphId())
	if !found {
		return false
	}
	return nodes.paramNode != nodes.valueNode
}

// ValueGraph returns the Node of the Graph that holds the current value of the variable. It can be changed
// for the graph (for instance, when applying a gradient descent) by [SetValueGraph].
//
// It's a computation graph building function, and panics on errors.
func (v *Variable) ValueGraph(g *Graph) *Node {
	v.AssertValid()
	nodes, found := v.graphToNodes.Load(g.GraphId())
	if found {
		return nodes.valueNode
	}
	// Use a newly created parameter node as the initial graph value Node.
	node, err := v.paramNode(g)
	if err != nil {
		panic(err)
	}
	return node
}

// SetValueGraph sets the value (a graph [*Node]) of the variable for the current graph.
//
// This is used to "communicate" among different parts of the graph building that this value Node should
// be used as the new variable value.
//
// [context.Exec] will also use the last value set with [SetValueGraph] and include it as the output of the graph
// execution and then update the variables (with [SetValue]) accordingly after each graph execution.
//
// So a graph building function can update variable values, for instance, to update weights during gradient
// descent.
//
// It's a computation graph building function, and panics on errors.
func (v *Variable) SetValueGraph(value *Node) {
	v.AssertValid()
	g := value.Graph()
	g.AssertValid()
	nodes, found := v.graphToNodes.Load(g.GraphId())
	if !found {
		// Creates a parameter node, as this includes the variable as in use for the graph.
		_, err := v.paramNode(g)
		if err != nil {
			panic(err)
		}
		nodes, _ = v.graphToNodes.Load(g.GraphId())
	}
	nodes.valueNode = value
}

// paramNode creates a Node in g that corresponds to the parameter that will be fed with
// the current variable value when the graph is executed.
// It's the initial value of the variable in the computation Graph.
func (v *Variable) paramNode(g *Graph) (*Node, error) {
	if err := v.CheckValid(); err != nil {
		return nil, err
	}
	if err := g.CheckValid(); err != nil {
		return nil, err
	}
	nodes, found := v.graphToNodes.Load(g.GraphId())
	if found {
		return nodes.paramNode, nil
	}

	paramName := v.ParameterName()
	var paramNode *Node

	// Determine shape and shardingSpec based on strategy.
	strategy := g.DistributedStrategy()
	switch strategy {
	case distributed.SPMD:
		// In SPMD, the graph runs on each device with local data.
		// If a shardingSpec spec is present, we need to calculate the shard shape.
		// If no shardingSpec spec is present, it is assumed replicated, so we use the full shape.
		if v.shardingSpec == nil {
			v.shardingSpec = v.ctx.data.defaultShardingSpec
		}
		// SPMD uses the shard shape.
		paramNode = graph.ShardedParameter(g, paramName, v.ShardShape(), v.shardingSpec)

	case distributed.AutoSharding:
		// In AutoSharding, the graph sees the global logical shape.
		// We attach the shardingSpec spec to the node if available.
		if v.shardingSpec == nil {
			v.shardingSpec = v.ctx.data.defaultShardingSpec
		}
		// AutoSharding uses the full logical shape as shape.
		paramNode = graph.ShardedParameter(g, paramName, v.shape, v.shardingSpec)

	default:
		// Default (None) strategy: standard parameter.
		paramNode = graph.Parameter(g, paramName, v.shape)
	}
	nodes = &variableNodes{valueNode: paramNode, paramNode: paramNode}
	v.graphToNodes.Store(g.GraphId(), nodes)
	return paramNode, nil
}

// SetTrainable sets the variable trainable status. Returns itself, so calls can be cascaded.
func (v *Variable) SetTrainable(trainable bool) *Variable {
	v.AssertValid()
	v.Trainable = trainable
	return v
}

// Finalize variable and associate value(s).
// Variable is left in an unusable state, only do this if you are sure this variable is no longer in use.
//
// Usually, one calls Context.Finalize, which in turn finalizes all variables.
func (v *Variable) Finalize() error {
	if v.CheckValid() != nil {
		// Already finalized.
		return nil
	}
	var firstErr error
	if v.value != nil {
		firstErr = v.value.FinalizeAll()
		v.value = nil
	}
	if v.distValue != nil {
		err := v.distValue.FinalizeAll()
		if err != nil {
			if firstErr == nil {
				firstErr = err
			} else {
				// We keep the firstErr but log this error.
				klog.Errorf("Error finalizing variable %q: %+v", v.ScopeAndName(), err)
			}
		}
	}
	v.shape = shapes.Invalid()
	v.graphToNodes.Clear()
	v.ctx = nil
	return firstErr
}<|MERGE_RESOLUTION|>--- conflicted
+++ resolved
@@ -443,53 +443,20 @@
 	return nil
 }
 
-<<<<<<< HEAD
-// DistributedValue returns the distributed tensor for this variable.
-//
-// If the variable has a local value but no distributed value yet, and it has a shardingSpec defined,
-// it will automatically shard the local value to create the distributed tensor.
-//
-// On a single-device setup, use Variable.Value() instead.
-//
-// WARNING: memory management here is tricky: a call to SetValue triggers the current distributed value to be deallocated,
-// and what is returned by a previous call to DistributedValue may become invalid.
-// The recommendation is not to use this in a concurrent setup -- or to create proper locking mechanisms.
-=======
 // DistributedValue returns the distributed value of the variable.
 // It uses the backend in case the value is still local (on host) and needs to be distributed.
 //
 // It returns an error if the variable value needs to be distributed and the splitting of the
 // variable's value into shards fails.
->>>>>>> 4705fc5e
 func (v *Variable) DistributedValue(backend backends.Backend) (*distributed.Tensor, error) {
 	if err := v.CheckValid(); err != nil {
 		return nil, err
 	}
-<<<<<<< HEAD
-
-	if v.distValue != nil {
-		// Distributed value is already there.
-		return v.distValue, nil
-	}
-	if v.value == nil {
-		return nil, errors.Errorf("variable %q has no value (local or distributed)", v.ScopeAndName())
-	}
-	if v.shardingSpec == nil {
-		return nil, errors.Errorf(
-			"variable %q has local value but no shardingSpec defined, cannot create distributed tensor",
-			v.ScopeAndName())
-	}
-	// Create distributed value from local value using the shardingSpec.
-	var err error
-	v.distValue, err = distributed.ShardTensor(backend, v.shardingSpec, v.value)
-	if err != nil {
-		return nil, errors.WithMessagef(err, "failed to shard variable %q", v.ScopeAndName())
-=======
 	if v.distValue != nil {
 		return v.distValue, nil
 	}
 	if v.value == nil {
-		return nil, errors.Errorf("variable %q has no distributed value", v.ScopeAndName())
+		return nil, errors.Errorf("variable %q has no distributed (or local) value", v.ScopeAndName())
 	}
 	shardingSpec := v.shardingSpec
 	if shardingSpec == nil {
@@ -502,23 +469,10 @@
 	v.distValue, err = distributed.ShardTensor(backend, shardingSpec, v.value)
 	if err != nil {
 		return nil, errors.WithMessagef(err, "failed to distribute variable %q", v.ScopeAndName())
->>>>>>> 4705fc5e
 	}
 	return v.distValue, nil
 }
 
-<<<<<<< HEAD
-// MustDistributedValue is like DistributedValue but panics on error.
-func (v *Variable) MustDistributedValue(backend backends.Backend) *distributed.Tensor {
-	dt, err := v.DistributedValue(backend)
-	if err != nil {
-		panic(err)
-	}
-	return dt
-}
-
-=======
->>>>>>> 4705fc5e
 // InUseByGraph returns whether the variable is currently in use by the given graph.
 func (v *Variable) InUseByGraph(g *Graph) bool {
 	v.AssertValid()
