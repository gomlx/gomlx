package simplego

import (
<<<<<<< HEAD
	"fmt"
=======
	"slices"
>>>>>>> a3924bd2

	"github.com/gomlx/gomlx/backends"
	"github.com/gomlx/gomlx/types/shapes"
	"github.com/gomlx/gomlx/types/xslices"
	"github.com/gomlx/gopjrt/dtypes"
	"github.com/gomlx/gopjrt/dtypes/bfloat16"
	"github.com/pkg/errors"
)

func init() {
	nodeExecutors[backends.OpTypeDotGeneral] = execDotGeneral
}

type dotGeneralNodeData struct {
	lhsContractingAxes, lhsBatchAxes                     []int
	rhsContractingAxes, rhsBatchAxes                     []int
	lhsBatchSize, lhsCrossSize, lhsContractingSize       int
	rhsBatchSize, rhsCrossSize, rhsContractingSize       int
	lhsBlockedShape, rhsBlockedShape, outputBlockedShape shapes.Shape
}

// adjustAxisToRank returns a positive axis, adjusting negative numbers to the correct rank.
func adjustAxisToRank(rank, axis int) (int, error) {
	if axis < 0 {
		axis += rank
	}
	if axis < 0 || axis >= rank {
		return -1, errors.Errorf("axis %d is out of range [0, %d)", axis, rank)
	}
	return axis, nil
}

// DotGeneral takes as input lhs (left-hand-side) and rhs (right-hand-side) specifications
// for a general vector product -- a generalized "Einsum". Each axis can be:
//   - Just aligned (batch axes), so the output has the same axes as the inputs. The dimensions
//     must match in lhs and rhs.
//   - Crossed (default), in which case the output is the combination (concatenation) of the
//     dimensions.
//   - Contracted (contracting axes), where the output does multiply the values and reduce sum
//     those dimensions.
//
// It follows that the resulting dimension number starts with the batch dimension, then the 'lhs'
// non-contracting/non-batch dimension and finally the 'rhs' non-contracting/non-batch dimension.
// It provides the basic means of implementing Einsum.
//
// This function implements backends.Builder interface.
//
// This is the graph building part of DotGeneral. It first transposes the operands to a normalized
// shape with rank=3 ([batchSize, crossSize, contractingSize]), and then it issues the DotGeneral
// node with normalized inputs. Finally, it reshapes back to the final result.
//
// See execDotGeneral for the implementation.
func (b *Builder) DotGeneral(lhsOp backends.Op, lhsContractingAxes, lhsBatchAxes []int, rhsOp backends.Op, rhsContractingAxes, rhsBatchAxes []int) (backends.Op, error) {
	inputs, err := b.checkOps(backends.OpTypeDotGeneral.String(), lhsOp, rhsOp)
	if err != nil {
		return nil, err
	}
	lhs, rhs := inputs[0], inputs[1]
	dtype := lhs.shape.DType
	if dtype != rhs.shape.DType {
		return nil, errors.Errorf("DotGeneral lhs (left-hand-side) and rhs operands don't match data types: %s and %s", dtype, rhs.shape.DType)
	}

	lhsRank := lhs.shape.Rank()
	rhsRank := rhs.shape.Rank()
	params := dotGeneralNodeData{
		lhsContractingAxes: lhsContractingAxes,
		lhsBatchAxes:       lhsBatchAxes,
		rhsContractingAxes: rhsContractingAxes,
		rhsBatchAxes:       rhsBatchAxes,
	}

	// Validate and adjust axes.
	for ii, axis := range lhsContractingAxes {
		params.lhsContractingAxes[ii], err = adjustAxisToRank(lhsRank, axis)
		if err != nil {
			return nil, errors.WithMessagef(err, "while adjusting contractingAxes for DotGeneral(lhs=%s, lhsContractingAxes=%v)", lhs.shape, lhsContractingAxes)
		}
	}
	for ii, axis := range lhsBatchAxes {
		params.lhsBatchAxes[ii], err = adjustAxisToRank(lhsRank, axis)
		if err != nil {
			return nil, errors.WithMessagef(err, "while adjusting batchAxes for DotGeneral(lhs=%s, lhsBatchAxes=%v)", lhs.shape, lhsBatchAxes)
		}
	}
	for ii, axis := range rhsContractingAxes {
		params.rhsContractingAxes[ii], err = adjustAxisToRank(rhsRank, axis)
		if err != nil {
			return nil, errors.WithMessagef(err, "while adjusting contractingAxes for DotGeneral(rhs=%s, rhsContractingAxes=%v)", rhs.shape, rhsContractingAxes)
		}
	}
	for ii, axis := range rhsBatchAxes {
		params.rhsBatchAxes[ii], err = adjustAxisToRank(rhsRank, axis)
		if err != nil {
			return nil, errors.WithMessagef(err, "while adjusting batchAxes for DotGeneral(rhs=%s, rhsBatchAxes=%v)", rhs.shape, rhsBatchAxes)
		}
	}

	// Check that batch and contracting dimensions from lhs and rhs match.
	for ii, lhsAxis := range params.lhsBatchAxes {
		rhsAxis := params.rhsBatchAxes[ii]
		if lhs.shape.Dimensions[lhsAxis] != rhs.shape.Dimensions[rhsAxis] {
			return nil, errors.Errorf("DotGeneral batch dimensions don't match: lhs[%d]=%d != rhs[%d]=%d",
				lhsAxis, lhs.shape.Dimensions[lhsAxis], rhsAxis, rhs.shape.Dimensions[rhsAxis])
		}
	}
	for ii, lhsAxis := range params.lhsContractingAxes {
		rhsAxis := params.rhsContractingAxes[ii]
		if lhs.shape.Dimensions[lhsAxis] != rhs.shape.Dimensions[rhsAxis] {
			return nil, errors.Errorf("DotGeneral contracting dimensions don't match: lhs[%d]=%d != rhs[%d]=%d",
				lhsAxis, lhs.shape.Dimensions[lhsAxis], rhsAxis, rhs.shape.Dimensions[rhsAxis])
		}
	}

	// Find sizes of the normalized operands ([batchSize, crossSize, contractSize]).
	params.lhsBatchSize, params.lhsCrossSize, params.lhsContractingSize = dgFindSizes(lhs.shape, lhsContractingAxes, lhsBatchAxes)
	params.rhsBatchSize, params.rhsCrossSize, params.rhsContractingSize = dgFindSizes(rhs.shape, rhsContractingAxes, rhsBatchAxes)
	if params.lhsBatchSize != params.rhsBatchSize {
		return nil, errors.Errorf("DotGeneral batch axes from lhs (left-hand-side) and rhs operands don't match dimenions: lhs.BatchDims=%v, rhs.BatchDims=%v", lhs.shape.Dimensions, rhs.shape.Dimensions)
	}
	if params.lhsContractingSize != params.rhsContractingSize {
		return nil, errors.Errorf("DotGeneral contracting axes from lhs (left-hand-side) and rhs operands don't match dimenions: lhs.ContractingDims=%v, rhs.ContractingDims=%v", lhs.shape.Dimensions, rhs.shape.Dimensions)
	}

	// Check that all sizes are positive
	if params.lhsBatchSize <= 0 || params.lhsCrossSize <= 0 || params.lhsContractingSize <= 0 ||
		params.rhsBatchSize <= 0 || params.rhsCrossSize <= 0 || params.rhsContractingSize <= 0 {
		return nil, errors.Errorf("DotGeneral sizes must be positive: lhs(batch=%d, cross=%d, contracting=%d), rhs(batch=%d, cross=%d, contracting=%d)",
			params.lhsBatchSize, params.lhsCrossSize, params.lhsContractingSize,
			params.rhsBatchSize, params.rhsCrossSize, params.rhsContractingSize)
	}

	blkLog2Dim := DotGeneralTargetBlockLog2Dim[dtype]
	params.lhsBlockedShape = dgCreateBlockedShape(dtype, params.lhsBatchSize, params.lhsCrossSize, params.lhsContractingSize, blkLog2Dim)
	params.rhsBlockedShape = dgCreateBlockedShape(dtype, params.rhsBatchSize, params.rhsCrossSize, params.rhsContractingSize, blkLog2Dim)

	// Create dot-general node: it will generate a normalized output [batchSize, lhsCrossSize, rhsCrossSize].
	dotGeneral := b.newNode(backends.OpTypeDotGeneral, shapes.Make(dtype, params.lhsBatchSize, params.lhsCrossSize, params.rhsCrossSize), lhs, rhs)
	dotGeneral.data = &params

	// Reshape result to recover batch and cross dimensions.
	lhsBatchDims := xslices.Map(lhsBatchAxes, func(axis int) int { return lhs.shape.Dimensions[axis] })
	lhsCrossDims := make([]int, 0, lhs.shape.Rank()-len(lhsContractingAxes)+len(lhsBatchAxes))
	rhsCrossDims := make([]int, 0, rhs.shape.Rank()-len(rhsContractingAxes)+len(rhsBatchAxes))
	resultingDims := make([]int, 0, len(lhsBatchAxes)+len(lhsCrossDims)+len(rhsCrossDims))
	resultingDims = append(resultingDims, lhsBatchDims...)
	resultingDims = append(resultingDims, lhsCrossDims...)
	resultingDims = append(resultingDims, rhsCrossDims...)
	result, err := b.Reshape(dotGeneral, resultingDims...)

	// fmt.Printf("DotGeneral(*lhs*: %s, c:%v, b:%v; *rhs*:  %s, c:%v, b:%v) -> %s\n",
	//	lhs.shape, lhsContractingAxes, lhsBatchAxes, rhs.shape, rhsContractingAxes, rhsBatchAxes,
	//	result.(*Node).shape)

	if err != nil {
		return nil, err
	}
	return result, nil
}

func dgFindSizes(shape shapes.Shape, contractingAxes, batchAxes []int) (batchSize, crossSize, contractingSize int) {
	rank := shape.Rank()
	axesTypes := make([]int, rank)

	// Mark axes types: 1 for contracting, 2 for batch
	for _, axis := range contractingAxes {
		axesTypes[axis] = 1
	}
	for _, axis := range batchAxes {
		axesTypes[axis] = 2
	}

	// Calculate sizes by multiplying dimensions according to axis type
	batchSize, crossSize, contractingSize = 1, 1, 1
	for axis, axisType := range axesTypes {
		dim := shape.Dimensions[axis]
		switch axisType {
		case 0: // Cross axes (unmarked)
			crossSize *= dim
		case 1: // Contracting axes
			contractingSize *= dim
		case 2: // Batch axes
			batchSize *= dim
		}
	}
	return
}

var (
	// DotGeneralTargetBlockSize is hardware-specific, it should be aligned with the L1 cache size.
	// It should be the number per thread, not necessarily the number per core.
	// TODO: find out how to initialize this number in runtime.
	DotGeneralTargetBlockSize = 32 * 1024

	// DotGeneralTargetBlockLog2Dim is set per dtype, such that it is square and fits DotGeneralTargetBlockSize.
	// The block dim is 2^(DotGeneralTargetBlockLog2Dim[dtype]).
	DotGeneralTargetBlockLog2Dim [MaxDTypes]int
)

func init() {
	for _, dtype := range []dtypes.DType{dtypes.F32, dtypes.F64, dtypes.BFloat16} {
		sizePerElem := dtype.Size()
		if dtype == dtypes.BFloat16 {
			sizePerElem = 4 // Because for BF16 we store the results in F32, and only later convert to BF16.
		}
		dim := 1
		log2Dim := 0
		for dim*dim*sizePerElem < DotGeneralTargetBlockSize {
			dim *= 2
			log2Dim++
		}
		dim /= 2
		log2Dim--
		DotGeneralTargetBlockLog2Dim[dtype] = log2Dim
	}
}

// dgCreateBlockedShape returns a shape that is able to split the original shape into blocks, with extra
// padding (zero initialized) to make it fit.
//
// Input shape: [batchSize, crossSize, contractingSize]
// Output shape: [batchSize, crossBlocks * blkDim, contractBlocks * blkDim]
func dgCreateBlockedShape(dtype dtypes.DType, batchSize, crossSize, contractingSize, blkLog2Dim int) shapes.Shape {
	blkDim := 1 << blkLog2Dim
	newCrossDim := (crossSize + blkDim - 1) / blkDim
	newContractDim := (contractingSize + blkDim - 1) / blkDim
	return shapes.Make(dtype, batchSize, newCrossDim, newContractDim, blkDim, blkDim)
}

var dotGeneralFlatToBlockDTypeMap = NewDTypeMap("DotGeneralFlatToBlock")

// dgCopyDataToBlockedShape copies the data from original (with a non-normalized shape, with the contracting axes
// and batch axes given) to blocked, whose shape is normalized to [batchSize, crossSize, contractingSize] and
// is organized in blocks (packages) of shape [1, blkDim, blkDim].
//
// blkOutput is assumed to have been created with a size that is multiple of blkDim for the cross and contracting axes.
//
// source shape: any combination of batch, cross or contracting dimensions.
// blkOutput shape: [batchSize, crossBlocks * blkDim, contractBlocks * blkDim]
func dgCopyFlatToBlockShape[T interface {
	PODNumericConstraints | bfloat16.BFloat16
}](
	source, blkOutput *Buffer, contractingAxes, batchAxes []int, batchSize, crossSize, contractingSize, blkLog2Dim int) {
	rank := source.shape.Rank()

	// Map source axes to their types (0: cross, 1: contracting, 2: batch)
	axesTypes := make([]int, rank)
	for _, axis := range contractingAxes {
		axesTypes[axis] = 1
	}
	for _, axis := range batchAxes {
		axesTypes[axis] = 2
	}
	sourceDims := source.shape.Dimensions
	batchStride, crossStride, contractStride := 1, 1, 1
	sourceStrides := make([]int, rank)      // Stride is per type of axis.
	sourceRewindAmount := make([]int, rank) // dim-1 * stride.
	for axis := rank - 1; axis >= 0; axis-- {
		switch axesTypes[axis] {
		case 0: // Cross
			sourceStrides[axis] = crossStride
			sourceRewindAmount[axis] = crossStride * (sourceDims[axis] - 1)
			crossStride *= sourceDims[axis]
		case 1: // Contracting
			sourceStrides[axis] = contractStride
			sourceRewindAmount[axis] = contractStride * (sourceDims[axis] - 1)
			contractStride *= sourceDims[axis]
		case 2: // Batch
			sourceStrides[axis] = batchStride
			sourceRewindAmount[axis] = batchStride * (sourceDims[axis] - 1)
			batchStride *= sourceDims[axis]
		}
	}
	sourceIdx := make([]int, rank)

	// Calculate sizes
	blkDim := 1 << blkLog2Dim
	blkMask := blkDim - 1
	crossBlocks := (crossSize + blkDim - 1) / blkDim
	contractBlocks := (contractingSize + blkDim - 1) / blkDim

	// Calculate the virtual output shape as: [batchSize, outerCross, outerContracting, innerCross, innerContracting],
	// where innerCross = innerContracting = blkDim.
	outputDims := [5]int{batchSize, crossBlocks, contractBlocks, blkDim, blkDim}
	outputStrides := [5]int{1, 1, 1, 1, 1}
	for ii := 3; ii >= 0; ii-- {
		outputStrides[ii] = outputStrides[ii+1] * outputDims[ii+1]
	}
	var outputIdx [5]int
	var outputCrossIdx, outputContractIdx int

	// Pre-compute axis counters and limits
	sourceData := source.flat.([]T)
	outputData := blkOutput.flat.([]T)

	// Sequential iteration over source data
	for sourceFlatIdx := range len(sourceData) {
		// Copy over value.
		outputIdx[4] = outputContractIdx & blkMask     // Take only the innerContracting bits.
		outputIdx[2] = outputContractIdx >> blkLog2Dim // Shift innerContracting bits away.
		outputIdx[3] = outputCrossIdx & blkMask
		outputIdx[1] = outputCrossIdx >> blkLog2Dim
		outputFlatIdx := outputIdx[4] +
			outputIdx[3]*outputStrides[3] +
			outputIdx[2]*outputStrides[2] +
			outputIdx[1]*outputStrides[1] +
			outputIdx[0]*outputStrides[0]
		outputData[outputFlatIdx] = sourceData[sourceFlatIdx]
		//fmt.Printf("\toutput%v (flat %d) = source%v (flat %d)\n", outputIdx, outputFlatIdx, sourceIdx, sourceFlatIdx)

		// Increment position.
		for axis := rank - 1; axis >= 0; axis-- {
			if sourceDims[axis] == 1 {
				continue
			}

			sourceIdx[axis]++
			if sourceIdx[axis] < sourceDims[axis] {
				// Not reached end of this axis.
				switch axesTypes[axis] {
				case 0: // Cross
					outputCrossIdx += sourceStrides[axis]
				case 1: // Contracting
					outputContractIdx += sourceStrides[axis]
				case 2: // Batch
					outputIdx[0] += sourceStrides[axis]
				}
				break
			}

			// Reached the end of this axis, rewind the index to 0: both in sourceIdx and the corresponding output index.
			sourceIdx[axis] = 0
			switch axesTypes[axis] {
			case 0: // Cross
				outputCrossIdx -= sourceRewindAmount[axis]
			case 1: // Contracting
				outputContractIdx -= sourceRewindAmount[axis]
			case 2: // Batch
				outputIdx[0] -= sourceRewindAmount[axis]
			}
		}
	}
}

// transposeForDotGeneral transposes and reshapes the lhs or the rhs operand for the DotGeneral
// so that it is shaped as [batchSize, crossSize, contractSize].
//
// It returns the node of the transposed operand, and the dimensions of each set of axes.
func (b *Builder) transposeForDotGeneral(operand *Node, operandName string, contractingAxes, batchAxes []int) (
	transposed *Node, batchDims, crossDims, contractingDims []int, err error) {
	shape := operand.shape
	rank := shape.Rank()
	axesTypes := make([]int, rank)
	if len(contractingAxes) > 0 {
		contractingDims = make([]int, 0, len(contractingAxes))
		for _, axis := range contractingAxes {
			if axis < 0 || axis >= rank {
				err = errors.Errorf("DotGeneral operand %s has an invalid contracting axis %d (%s rank is %d)", operandName, axis, operandName, rank)
				return
			}
			if axesTypes[axis] != 0 {
				err = errors.Errorf("DotGeneral operand %s contracting axes (%v) have repeated values ", operandName, contractingAxes)
				return
			}
			axesTypes[axis] = 1
			contractingDims = append(contractingDims, shape.Dimensions[axis])
		}
	}
	if len(batchAxes) > 0 {
		batchDims = make([]int, 0, len(batchAxes))
		for _, axis := range batchAxes {
			if axis < 0 || axis >= rank {
				err = errors.Errorf("DotGeneral operand %s has an invalid batch axis %d (%s rank is %d)", operandName, axis, operandName, rank)
				return
			}
			if axesTypes[axis] != 0 {
				err = errors.Errorf("DotGeneral operand %s batch axes (%v) have repeated values (maybe with contracting axes=%v) ", operandName, batchAxes, contractingAxes)
				return
			}
			axesTypes[axis] = 2
			batchDims = append(batchDims, shape.Dimensions[axis])
		}
	}

	// Calculate the crossAxes and crossDims and each of the main resulting dimensions
	batchSize, crossSize, contractSize := 1, 1, 1
	crossAxes := make([]int, 0, rank-len(batchAxes)-len(contractingAxes))
	crossDims = make([]int, 0, rank-len(batchAxes)-len(contractingAxes))
	for axis, axisType := range axesTypes {
		dim := shape.Dimensions[axis]
		switch axisType {
		case 0:
			crossSize *= dim
			crossAxes = append(crossAxes, axis)
			crossDims = append(crossDims, dim)
		case 1:
			contractSize *= dim
		case 2:
			batchSize *= dim
		}
	}

	// Final permutations: batchAxes, crossAxes, contractingAxes
	permutations := make([]int, 0, rank)
	permutations = append(permutations, batchAxes...)
	permutations = append(permutations, crossAxes...)
	permutations = append(permutations, contractingAxes...)
	transposedOp, err := b.Transpose(operand, permutations...)
	if err != nil {
		return
	}
	transposed = transposedOp.(*Node)
	transposedOp, err = b.Reshape(transposed, batchSize, crossSize, contractSize)
	if err != nil {
		return
	}
	transposed = transposedOp.(*Node)
	return
}

// execDotGeneral executes the DotGeneral by first normalizing and repackaging the tensors into blocks.
func execDotGeneral(backend *Backend, node *Node, inputs []*Buffer, _ []bool) (*Buffer, error) {
	lhs, rhs := inputs[0], inputs[1]
	outputShape := node.shape
	dtype := lhs.shape.DType
	params := node.data.(*dotGeneralNodeData)
	copyFlatToBlock := dotGeneralFlatToBlockDTypeMap.Get(dtype).(func(source, blkOutput *Buffer, contractingAxes, batchAxes []int, batchSize, crossSize, contractingSize, blkLog2Dim int))

	// Get block buffers.
	blkLog2Dim := DotGeneralTargetBlockLog2Dim[dtype]
	lhsBlocks := backend.getBuffer(dtype, params.lhsBlockedShape.Size())
	lhsBlocks.shape = params.lhsBlockedShape
	lhsBlocks.Zeros()
	copyFlatToBlock(lhs, lhsBlocks, params.lhsContractingAxes, params.lhsBatchAxes,
		params.lhsBatchSize, params.lhsCrossSize, params.lhsContractingSize, blkLog2Dim)

	rhsBlocks := backend.getBuffer(dtype, params.rhsBlockedShape.Size())
	rhsBlocks.shape = params.rhsBlockedShape
	rhsBlocks.Zeros()
	copyFlatToBlock(rhs, rhsBlocks, params.rhsContractingAxes, params.rhsBatchAxes,
		params.rhsBatchSize, params.rhsCrossSize, params.rhsContractingSize, blkLog2Dim)

	outputBlocks := backend.getBuffer(dtype, params.outputBlockedShape.Size())
	outputBlocks.shape = params.outputBlockedShape
	outputBlocks.Zeros()

	fn := dotGeneralDTypeMap.Get(dtype).(func(lhs, rhs, output *Buffer))
	fn(lhsBlocks, rhsBlocks, outputBlocks)

	// Copy over outputBlocks to the normal output.
	output := backend.getBuffer(dtype, outputShape.Size())
	output.shape = outputShape
	return output, nil
}

var dotGeneralDTypeMap = NewDTypeMap("DotGeneral")

//go:generate go run ../../internal/cmd/simplego_dispatcher -dispatcher=dispatchDotGeneral -generic=execNormalizedDotGeneralGeneric -int -uint -float

// execNormalizedDotGeneralGeneric operands lhs and rhs are normalized to shape
// [batchSize, crossSize, contractingSize].
func execNormalizedDotGeneralGeneric[T PODNumericConstraints](lhs, rhs, output *Buffer) {
	//fmt.Printf("execNormalizedDotGeneralGeneric(%s, %s) -> %s\n", lhs.shape, rhs.shape, output.shape)
	lhsFlat := lhs.flat.([]T)
	rhsFlat := rhs.flat.([]T)
	outputFlat := output.flat.([]T)

	batchSize := lhs.shape.Dimensions[0]
	lhsCrossSize := lhs.shape.Dimensions[1]
	rhsCrossSize := rhs.shape.Dimensions[1]
	contractingSize := lhs.shape.Dimensions[2]

	// Pre-compute strides to avoid repeated calculations
	lhsBatchStride := lhsCrossSize * contractingSize
	rhsBatchStride := rhsCrossSize * contractingSize
	outputBatchStride := lhsCrossSize * rhsCrossSize

	// Cache block sizes - adjust based on typical matrix sizes and CPU cache
	const blockSize = 64 // Tune this based on your typical workload and L1 cache size

	for batchIdx := 0; batchIdx < batchSize; batchIdx++ {
		lhsBaseIdx := batchIdx * lhsBatchStride
		rhsBaseIdx := batchIdx * rhsBatchStride
		outputBaseIdx := batchIdx * outputBatchStride

		// Use blocking to improve cache locality
		for idxLhsCross := 0; idxLhsCross < lhsCrossSize; idxLhsCross += blockSize {
			iEnd := min(idxLhsCross+blockSize, lhsCrossSize)

			for idxRhsCross := 0; idxRhsCross < rhsCrossSize; idxRhsCross += blockSize {
				jEnd := min(idxRhsCross+blockSize, rhsCrossSize)

				for idxContracting := 0; idxContracting < contractingSize; idxContracting += blockSize {
					kEnd := min(idxContracting+blockSize, contractingSize)

					// Process the current block
					for i := idxLhsCross; i < iEnd; i++ {
						lhsRowStartIdx := lhsBaseIdx + i*contractingSize
						outputRowStartIdx := outputBaseIdx + i*rhsCrossSize

						for j := idxRhsCross; j < jEnd; j++ {
							rhsColStartIdx := rhsBaseIdx + j*contractingSize
							sum := outputFlat[outputRowStartIdx+j]

							// Unroll the innermost loop for better vectorization
							k := idxContracting
							for ; k+7 < kEnd; k += 8 {
								sum += lhsFlat[lhsRowStartIdx+k]*rhsFlat[rhsColStartIdx+k] +
									lhsFlat[lhsRowStartIdx+k+1]*rhsFlat[rhsColStartIdx+k+1] +
									lhsFlat[lhsRowStartIdx+k+2]*rhsFlat[rhsColStartIdx+k+2] +
									lhsFlat[lhsRowStartIdx+k+3]*rhsFlat[rhsColStartIdx+k+3] +
									lhsFlat[lhsRowStartIdx+k+4]*rhsFlat[rhsColStartIdx+k+4] +
									lhsFlat[lhsRowStartIdx+k+5]*rhsFlat[rhsColStartIdx+k+5] +
									lhsFlat[lhsRowStartIdx+k+6]*rhsFlat[rhsColStartIdx+k+6] +
									lhsFlat[lhsRowStartIdx+k+7]*rhsFlat[rhsColStartIdx+k+7]
							}
							//for ; k+3 < kEnd; k += 4 {
							//	sum += lhsFlat[lhsRowStartIdx+k]*rhsFlat[rhsColStartIdx+k] +
							//		lhsFlat[lhsRowStartIdx+k+1]*rhsFlat[rhsColStartIdx+k+1] +
							//		lhsFlat[lhsRowStartIdx+k+2]*rhsFlat[rhsColStartIdx+k+2] +
							//		lhsFlat[lhsRowStartIdx+k+3]*rhsFlat[rhsColStartIdx+k+3]
							//}

							// Handle remaining elements
							for ; k < kEnd; k++ {
								sum += lhsFlat[lhsRowStartIdx+k] * rhsFlat[rhsColStartIdx+k]
							}

							outputFlat[outputRowStartIdx+j] = sum
						}
					}
				}
			}
		}
	}
}

// Register the BFloat16 version of DotGeneral.
func init() { dotGeneralDTypeMap.Register(dtypes.BFloat16, execNormalizedDotGeneralBFloat16) }

func execNormalizedDotGeneralBFloat16(lhs, rhs, output *Buffer) {
	lhsFlat := lhs.flat.([]bfloat16.BFloat16)
	rhsFlat := rhs.flat.([]bfloat16.BFloat16)
	outputFlat := output.flat.([]bfloat16.BFloat16)
	var lhsIdx, rhsIdx, outputIdx int
	batchSize := lhs.shape.Dimensions[0] // same as rhs'.
	lhsCrossSize := lhs.shape.Dimensions[1]
	rhsCrossSize := rhs.shape.Dimensions[1]
	contractingSize := lhs.shape.Dimensions[2] // same as rhs'.
	rhsBatchStride := contractingSize * rhsCrossSize
	for range batchSize {
		for range lhsCrossSize {
			rhsBatchStartIdx := rhsIdx
			for range rhsCrossSize {
				lhsRowStartIdx := lhsIdx
				// Accumulate result in float32.
				acc := outputFlat[outputIdx].Float32()
				for range contractingSize {
					acc += lhsFlat[lhsIdx].Float32() * rhsFlat[rhsIdx].Float32()
					lhsIdx++
					rhsIdx++
				}
				outputFlat[outputIdx] = bfloat16.FromFloat32(acc)
				lhsIdx = lhsRowStartIdx
				outputIdx++
			}
			lhsIdx += contractingSize
			rhsIdx = rhsBatchStartIdx
		}
		rhsIdx += rhsBatchStride
	}
	return
}

// Dot ------------------------------------------------------------------------------------------------------
// Dot implements backends.Builder interface.
//
// It is implemented using DotGeneral and Reshape.
//
// Dot returns the "dot product" operation.
// The exact semantics of this operation depend on the ranks of the operands:
// | Input | Output | Semantics |
// | vector [n] dot vector [n] | scalar | vector dot product |
// | matrix [m x k] dot vector [k] | vector [m]	matrix-vector multiplication |
// | matrix [m x k] dot matrix [k x n] | matrix [m x n] | matrix-matrix multiplication |
// The operation performs sum of products over the second dimension of x0 (or the first if it has rank 1) and
// the first dimension of x1.
// These are the "contracted" dimensions.
// The contracted dimensions of x0 and x1 must be of the same size.
// In practice, it can be used to perform dot products between vectors, vector/matrix multiplications or
// matrix/matrix multiplications.
// The op is created on the same XlaBuilder as used for x0 and x1.
func (b *Builder) Dot(lhsOp, rhsOp backends.Op) (backends.Op, error) {
	inputs, err := b.checkOps(backends.OpTypeDot.String(), lhsOp, rhsOp)
	if err != nil {
		return nil, err
	}
	lhs, rhs := inputs[0], inputs[1]
	var output backends.Op
	if lhs.shape.Rank() == 1 && rhs.shape.Rank() == 1 {
		// Contracting both vectors.
		output, err = b.DotGeneral(lhs, []int{0}, []int{}, rhs, []int{0}, []int{})
	} else if lhs.shape.Rank() == 2 && rhs.shape.Rank() == 1 {
		// Contract rhs vector.
		output, err = b.DotGeneral(lhs, []int{1}, []int{}, rhs, []int{0}, []int{})
	} else if lhs.shape.Rank() == 2 && rhs.shape.Rank() == 2 {
		// Traditional matrix multiplication:
		output, err = b.DotGeneral(lhs, []int{1}, []int{}, rhs, []int{0}, []int{})
	} else {
		return nil, errors.Errorf("Dot operands have invalid ranks: lhs=%v, rhs=%v", lhs.shape, rhs.shape)
	}
	if err != nil {
		return nil, errors.WithMessagef(err, "while building op Dot()")
	}
	return output, nil
}<|MERGE_RESOLUTION|>--- conflicted
+++ resolved
@@ -1,12 +1,6 @@
 package simplego
 
 import (
-<<<<<<< HEAD
-	"fmt"
-=======
-	"slices"
->>>>>>> a3924bd2
-
 	"github.com/gomlx/gomlx/backends"
 	"github.com/gomlx/gomlx/types/shapes"
 	"github.com/gomlx/gomlx/types/xslices"
@@ -156,7 +150,7 @@
 	resultingDims = append(resultingDims, rhsCrossDims...)
 	result, err := b.Reshape(dotGeneral, resultingDims...)
 
-	// fmt.Printf("DotGeneral(*lhs*: %s, c:%v, b:%v; *rhs*:  %s, c:%v, b:%v) -> %s\n",
+	//fmt.Printf("DotGeneral(*lhs*: %s, c:%v, b:%v; *rhs*:  %s, c:%v, b:%v) -> %s\n",
 	//	lhs.shape, lhsContractingAxes, lhsBatchAxes, rhs.shape, rhsContractingAxes, rhsBatchAxes,
 	//	result.(*Node).shape)
 
